# Copyright (c) 2011 Bryce Lelbach
#
# SPDX-License-Identifier: BSL-1.0
# Distributed under the Boost Software License, Version 1.0. (See accompanying
# file LICENSE_1_0.txt or copy at http://www.boost.org/LICENSE_1_0.txt)

function(add_hpx_test category name)
  set(options FAILURE_EXPECTED RUN_SERIAL NO_PARCELPORT_TCP NO_PARCELPORT_MPI
              NO_PARCELPORT_LCI NO_PARCELPORT_GASNET
  )
  set(one_value_args EXECUTABLE LOCALITIES THREADS_PER_LOCALITY TIMEOUT
                     RUNWRAPPER
  )
  set(multi_value_args ARGS PARCELPORTS)
  cmake_parse_arguments(
    ${name} "${options}" "${one_value_args}" "${multi_value_args}" ${ARGN}
  )

  if(NOT ${name}_LOCALITIES)
    set(${name}_LOCALITIES 1)
  endif()

  if(NOT ${name}_THREADS_PER_LOCALITY)
    set(${name}_THREADS_PER_LOCALITY 1)
  elseif(HPX_WITH_TESTS_MAX_THREADS_PER_LOCALITY GREATER 0
         AND ${name}_THREADS_PER_LOCALITY GREATER
             HPX_WITH_TESTS_MAX_THREADS_PER_LOCALITY
  )
    set(${name}_THREADS_PER_LOCALITY ${HPX_WITH_TESTS_MAX_THREADS_PER_LOCALITY})
  endif()

  if(NOT ${name}_EXECUTABLE)
    set(${name}_EXECUTABLE ${name})
  endif()

  if(TARGET ${${name}_EXECUTABLE}_test)
    set(_exe "$<TARGET_FILE:${${name}_EXECUTABLE}_test>")
  elseif(TARGET ${${name}_EXECUTABLE})
    set(_exe "$<TARGET_FILE:${${name}_EXECUTABLE}>")
  else()
    set(_exe "${${name}_EXECUTABLE}")
  endif()

  set(expected "0")

  if(${name}_FAILURE_EXPECTED)
    set(expected "1")
  endif()

  if(${name}_RUN_SERIAL)
    set(run_serial TRUE)
  endif()

  # If --hpx:threads=cores or all
  if(${name}_THREADS_PER_LOCALITY LESS_EQUAL 0)
    set(run_serial TRUE)
  endif()

  set(args)

  foreach(arg ${${name}_UNPARSED_ARGUMENTS})
    set(args ${args} "${arg}")
  endforeach()
  set(args "-v" "--" ${args})
  if(${HPX_WITH_TESTS_DEBUG_LOG})
    set(args ${args}
             "--hpx:debug-hpx-log=${HPX_WITH_TESTS_DEBUG_LOG_DESTINATION}"
    )
  endif()

  # add additional command line arguments to all test executions
  if(NOT x${HPX_WITH_TESTS_COMMAND_LINE} STREQUAL x"")
    set(args ${args} "${HPX_WITH_TESTS_COMMAND_LINE}")
  endif()

  if(${HPX_WITH_PARALLEL_TESTS_BIND_NONE}
     AND NOT run_serial
     AND NOT "${name}_RUNWRAPPER"
     AND (${name}_LOCALITIES STREQUAL "1" OR NOT ${HPX_WITH_NETWORKING})
  )
    set(args ${args} "--hpx:bind=none")
  endif()

  if(HPX_WITH_INSTALLED_VERSION)
    set(_script_location ${HPX_PREFIX})
  else()
    set(_script_location ${PROJECT_BINARY_DIR})
  endif()

  if(PYTHON_EXECUTABLE AND NOT Python_EXECUTABLE)
    set(Python_EXECUTABLE ${PYTHON_EXECUTABLE})
  endif()

<<<<<<< HEAD
  set(ENV_VAR "")

=======
>>>>>>> d165ef82
  # cmake-format: off
  set(cmd
      "${Python_EXECUTABLE}"
      "${_script_location}/bin/hpxrun.py"
      ${CMAKE_CROSSCOMPILING_EMULATOR}
      ${_exe}
        "-e" "${expected}"
        "-t" "${${name}_THREADS_PER_LOCALITY}"
  )
  # cmake-format: on

  # if runwrapper is set we don't want to use HPX parcelports
  if(${name}_RUNWRAPPER)
    list(
      APPEND
      cmd
      "-r"
      "${${name}_RUNWRAPPER}"
      "-l"
      "${${name}_LOCALITIES}"
      "-p"
      "none"
    )
    set(${name}_LOCALITIES "1")
  elseif(HPX_WITH_NETWORKING)
    list(APPEND cmd "-l" "${${name}_LOCALITIES}")
  else()
    set(${name}_LOCALITIES "1")
  endif()

  if(${name}_LOCALITIES STREQUAL "1")
    set(_full_name "${category}.${name}")
    add_test(NAME "${_full_name}" COMMAND ${cmd} ${args})
    if(${run_serial})
      set_tests_properties("${_full_name}" PROPERTIES RUN_SERIAL TRUE)
    endif()
    if(${name}_TIMEOUT)
      set_tests_properties(
        "${_full_name}" PROPERTIES TIMEOUT ${${name}_TIMEOUT}
      )
    endif()
  else()
    if(HPX_WITH_PARCELPORT_MPI AND NOT ${${name}_NO_PARCELPORT_MPI})
      set(_add_test FALSE)
      if(DEFINED ${name}_PARCELPORTS)
        set(PP_FOUND -1)
        list(FIND ${name}_PARCELPORTS "mpi" PP_FOUND)
        if(NOT PP_FOUND EQUAL -1)
          set(_add_test TRUE)
        endif()
      else()
        set(_add_test TRUE)
      endif()
      if(_add_test)
        set(_full_name "${category}.distributed.mpi.${name}")
        add_test(NAME "${_full_name}" COMMAND ${cmd} "-p" "mpi" "-r" "mpi"
                                              ${args}
        )
        set_tests_properties("${_full_name}" PROPERTIES RUN_SERIAL TRUE)
        if(${name}_TIMEOUT)
          set_tests_properties(
            "${_full_name}" PROPERTIES TIMEOUT ${${name}_TIMEOUT}
          )
        endif()
      endif()
    endif()
    if(HPX_WITH_PARCELPORT_LCI AND NOT ${${name}_NO_PARCELPORT_LCI})
      set(_add_test FALSE)
      if(DEFINED ${name}_PARCELPORTS)
        set(PP_FOUND -1)
        list(FIND ${name}_PARCELPORTS "lci" PP_FOUND)
        if(NOT PP_FOUND EQUAL -1)
          set(_add_test TRUE)
        endif()
      else()
        set(_add_test TRUE)
      endif()
      if(_add_test)
        set(_full_name "${category}.distributed.lci.${name}")
        add_test(NAME "${_full_name}" COMMAND ${cmd} "-p" "lci" "-r" "mpi"
                                              ${args}
        )
        set_tests_properties("${_full_name}" PROPERTIES RUN_SERIAL TRUE)

        if(${name}_TIMEOUT)
          set_tests_properties(
            "${_full_name}" PROPERTIES TIMEOUT ${${name}_TIMEOUT}
          )
        endif()
      endif()
    endif()
    if(HPX_WITH_PARCELPORT_GASNET AND NOT ${name}_NO_PARCELPORT_GASNET)
      set(_add_test FALSE)
      if(DEFINED ${name}_PARCELPORTS)
        set(PP_FOUND -1)
        list(FIND ${name}_PARCELPORTS "gasnet" PP_FOUND)
        if(NOT PP_FOUND EQUAL -1)
          set(_add_test TRUE)
        endif()
      else()
        set(_add_test TRUE)
      endif()
      if(_add_test)
        set(_full_name "${category}.distributed.gasnet.${name}")
        add_test(NAME "${_full_name}" COMMAND ${cmd} "-p" "gasnet" "-r"
                                              "gasnet-smp" ${args}
        )
        set_tests_properties(
          "${_full_name}"
          PROPERTIES
            RUN_SERIAL TRUE ENVIRONMENT
            "PATH=${PROJECT_BINARY_DIR}/_deps/gasnet-src/install/bin:$ENV{PATH}"
        )
        if(${name}_TIMEOUT)
          set_tests_properties(
            "${_full_name}" PROPERTIES TIMEOUT ${${name}_TIMEOUT}
          )
        endif()
      endif()
    endif()
    if(HPX_WITH_PARCELPORT_TCP AND NOT ${${name}_NO_PARCELPORT_TCP})
      set(_add_test FALSE)
      if(DEFINED ${name}_PARCELPORTS)
        set(PP_FOUND -1)
        list(FIND ${name}_PARCELPORTS "tcp" PP_FOUND)
        if(NOT PP_FOUND EQUAL -1)
          set(_add_test TRUE)
        endif()
      else()
        set(_add_test TRUE)
      endif()
      if(_add_test)
        set(_full_name "${category}.distributed.tcp.${name}")
        add_test(NAME "${_full_name}" COMMAND ${cmd} "-p" "tcp" ${args})
        set_tests_properties("${_full_name}" PROPERTIES RUN_SERIAL TRUE)
        if(${name}_TIMEOUT)
          set_tests_properties(
            "${_full_name}" PROPERTIES TIMEOUT ${${name}_TIMEOUT}
          )
        endif()
      endif()
    endif()
  endif()
endfunction(add_hpx_test)

function(add_hpx_test_target_dependencies category name)
  set(one_value_args PSEUDO_DEPS_NAME)
  cmake_parse_arguments(
    ${name} "${options}" "${one_value_args}" "${multi_value_args}" ${ARGN}
  )
  # default target_extension is _test but for examples.* target, it may vary
  if(NOT ("${category}" MATCHES "tests.examples*"))
    set(_ext "_test")
  endif()
  # Add a custom target for this example
  add_hpx_pseudo_target(${category}.${name})
  # Make pseudo-targets depend on master pseudo-target
  add_hpx_pseudo_dependencies(${category} ${category}.${name})
  # Add dependencies to pseudo-target
  if(${name}_PSEUDO_DEPS_NAME)
    # When the test depend on another executable name
    add_hpx_pseudo_dependencies(
      ${category}.${name} ${${name}_PSEUDO_DEPS_NAME}${_ext}
    )
  else()
    add_hpx_pseudo_dependencies(${category}.${name} ${name}${_ext})
  endif()
endfunction(add_hpx_test_target_dependencies)

# To add test to the category root as in tests/regressions/ with correct name
function(add_test_and_deps_test category subcategory name)
  if("${subcategory}" STREQUAL "")
    add_hpx_test(tests.${category} ${name} ${ARGN})
    add_hpx_test_target_dependencies(tests.${category} ${name} ${ARGN})
  else()
    add_hpx_test(tests.${category}.${subcategory} ${name} ${ARGN})
    add_hpx_test_target_dependencies(
      tests.${category}.${subcategory} ${name} ${ARGN}
    )
  endif()
endfunction(add_test_and_deps_test)

function(add_hpx_unit_test subcategory name)
  add_test_and_deps_test("unit" "${subcategory}" ${name} ${ARGN})
endfunction(add_hpx_unit_test)

function(add_hpx_regression_test subcategory name)
  # ARGN needed in case we add a test with the same executable
  add_test_and_deps_test("regressions" "${subcategory}" ${name} ${ARGN})
endfunction(add_hpx_regression_test)

function(add_hpx_performance_test subcategory name)
  add_test_and_deps_test(
    "performance" "${subcategory}" ${name} ${ARGN} RUN_SERIAL
  )
endfunction(add_hpx_performance_test)

function(add_hpx_example_test subcategory name)
  add_test_and_deps_test("examples" "${subcategory}" ${name} ${ARGN})
endfunction(add_hpx_example_test)

# To create target examples.<name> when calling make examples need 2 distinct
# rules for examples and tests.examples
function(add_hpx_example_target_dependencies subcategory name)
  set(options DEPS_ONLY)
  cmake_parse_arguments(
    ${name} "${options}" "${one_value_args}" "${multi_value_args}" ${ARGN}
  )
  if(NOT ${name}_DEPS_ONLY)
    # Add a custom target for this example
    add_hpx_pseudo_target(examples.${subcategory}.${name})
  endif()
  # Make pseudo-targets depend on master pseudo-target
  add_hpx_pseudo_dependencies(
    examples.${subcategory} examples.${subcategory}.${name}
  )
  # Add dependencies to pseudo-target
  add_hpx_pseudo_dependencies(examples.${subcategory}.${name} ${name})
endfunction(add_hpx_example_target_dependencies)<|MERGE_RESOLUTION|>--- conflicted
+++ resolved
@@ -91,11 +91,8 @@
     set(Python_EXECUTABLE ${PYTHON_EXECUTABLE})
   endif()
 
-<<<<<<< HEAD
   set(ENV_VAR "")
 
-=======
->>>>>>> d165ef82
   # cmake-format: off
   set(cmd
       "${Python_EXECUTABLE}"
