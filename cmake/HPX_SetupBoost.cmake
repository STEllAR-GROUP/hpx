--- conflicted
+++ resolved
@@ -91,17 +91,17 @@
   set(Boost_TMP_LIBRARIES ${Boost_TMP_LIBRARIES} ${Boost_LIBRARIES})
 endif()
 
-<<<<<<< HEAD
+
 # If the found Boost installation is < 1.56, we need to include extra
 # intrusive_ptr header file 
 if(Boost_VERSION LESS 105600)
   set(Boost_INCLUDE_DIRS  "${hpx_SOURCE_DIR}/external/intrusive_ptr" ${Boost_INCLUDE_DIRS})
-=======
+endif()
+
 # If the found Boost installation is < 1.57, we need to include extra
 # serialization headers
 if(Boost_VERSION LESS 105700)
   set(Boost_INCLUDE_DIRS ${Boost_INCLUDE_DIRS} "${hpx_SOURCE_DIR}/external/serialization")
->>>>>>> 546561c3
 endif()
 
 set(Boost_LIBRARIES ${Boost_TMP_LIBRARIES})
