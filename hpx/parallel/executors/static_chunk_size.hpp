--- conflicted
+++ resolved
@@ -66,15 +66,9 @@
             traits::reset_thread_distribution(*this, exec);
 
             // by default use static work distribution over number of
-<<<<<<< HEAD
-            // available compute resources, create 4four times the number of
-            // chunks than we have cores
-            return (num_tasks + 4 * cores) / (4 * cores) - 1;
-=======
             // available compute resources, create four times the number of
             // chunks than we have cores
             return (num_tasks + 4 * cores - 1) / (4 * cores);   // round up
->>>>>>> 4d4bfe0e
         }
         /// \endcond
 
