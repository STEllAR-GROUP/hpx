//  Copyright (c) 2007-2016 Hartmut Kaiser
//  Copyright (c)      2011 Bryce Lelbach
//
//  Distributed under the Boost Software License, Version 1.0. (See accompanying
//  file LICENSE_1_0.txt or copy at http://www.boost.org/LICENSE_1_0.txt)

#if !defined(HPX_LCOS_PACKAGED_ACTION_JUN_27_2008_0420PM)
#define HPX_LCOS_PACKAGED_ACTION_JUN_27_2008_0420PM

#include <hpx/config.hpp>
#include <hpx/lcos/promise.hpp>
#include <hpx/runtime/applier/apply.hpp>
#include <hpx/runtime/applier/apply_callback.hpp>
#include <hpx/runtime/components/component_type.hpp>
#include <hpx/throw_exception.hpp>
#include <hpx/traits/action_priority.hpp>
#include <hpx/traits/action_was_object_migrated.hpp>
#include <hpx/traits/component_supports_migration.hpp>
#include <hpx/traits/component_type_is_compatible.hpp>
#include <hpx/traits/extract_action.hpp>
#include <hpx/util/bind.hpp>
#include <hpx/util/protect.hpp>

#include <exception>
#include <utility>

///////////////////////////////////////////////////////////////////////////////
namespace hpx {
namespace lcos {
    ///////////////////////////////////////////////////////////////////////////
    /// A packaged_action can be used by a single \a thread to invoke a
    /// (remote) action and wait for the result. The result is expected to be
    /// sent back to the packaged_action using the LCO's set_event action
    ///
    /// A packaged_action is one of the simplest synchronization primitives
    /// provided by HPX. It allows to synchronize on a eager evaluated remote
    /// operation returning a result of the type \a Result.
    ///
    /// \tparam Action   The template parameter \a Action defines the action
    ///                  to be executed by this packaged_action instance. The
    ///                  arguments \a arg0,... \a argN are used as parameters
    ///                  for this action.
    /// \tparam Result   The template parameter \a Result defines the type this
    ///                  packaged_action is expected to return from its
    ///                  associated
    ///                  future \a packaged_action#get_future.
    /// \tparam DirectExecute The template parameter \a DirectExecute is an
    ///                  optimization aid allowing to execute the action
    ///                  directly if the target is local (without spawning a
    ///                  new thread for this). This template does not have to be
    ///                  supplied explicitly as it is derived from the template
    ///                  parameter \a Action.
    ///
    /// \note            The action executed using the packaged_action as a
    ///                  continuation must return a value of a type convertible
    ///                  to the type as specified by the template parameter
    ///                  \a Result.
    template <typename Action, typename Result, bool DirectExecute>
    class packaged_action;

    ///////////////////////////////////////////////////////////////////////////
    template <typename Action, typename Result>
    class packaged_action<Action, Result, /*DirectExecute=*/false>
        : public promise<Result,
              typename hpx::traits::extract_action<Action>::remote_result_type>
    {
    protected:
        typedef typename hpx::traits::extract_action<Action>::type action_type;
        typedef typename action_type::remote_result_type remote_result_type;
        typedef promise<Result, remote_result_type> base_type;

        static void parcel_write_handler(
            typename base_type::shared_state_ptr shared_state,
            boost::system::error_code const& ec, parcelset::parcel const& p)
        {
            // any error in the parcel layer will be stored in the future object
            if (ec)
            {
                std::exception_ptr exception = HPX_GET_EXCEPTION(ec,
                    "packaged_action::parcel_write_handler",
                    parcelset::dump_parcel(p));
                shared_state->set_exception(exception);
            }
        }

        template <typename Callback>
        static void parcel_write_handler_cb(Callback const& cb,
            typename base_type::shared_state_ptr shared_state,
            boost::system::error_code const& ec, parcelset::parcel const& p)
        {
            // any error in the parcel layer will be stored in the future object
            if (ec)
            {
                std::exception_ptr exception = HPX_GET_EXCEPTION(ec,
                    "packaged_action::parcel_write_handler",
                    parcelset::dump_parcel(p));
                shared_state->set_exception(exception);
            }

            // invoke user supplied callback
            cb(ec, p);
        }

        ///////////////////////////////////////////////////////////////////////
        template <typename... Ts>
        void do_apply(naming::address&& addr, naming::id_type const& id,
            threads::thread_priority priority, Ts&&... vs)
        {
            LLCO_(info) << "packaged_action::do_apply("    //-V128
                        << hpx::actions::detail::get_action_name<action_type>()
                        << ", " << id << ") args(" << sizeof...(Ts) << ")";

            using util::placeholders::_1;
            using util::placeholders::_2;

            auto f = util::bind(&packaged_action::parcel_write_handler,
                this->shared_state_, _1, _2);

            naming::address addr_(this->resolve());
            naming::id_type cont_id(this->get_id());
            naming::detail::set_dont_store_in_cache(cont_id);

            if (addr)
            {
                hpx::apply_p_cb<action_type>(
                    actions::typed_continuation<Result, remote_result_type>(
                        std::move(cont_id), std::move(addr_)),
                    std::move(addr), id, priority, std::move(f),
                    std::forward<Ts>(vs)...);
            }
            else
            {
                hpx::apply_p_cb<action_type>(
                    actions::typed_continuation<Result, remote_result_type>(
                        std::move(cont_id), std::move(addr_)),
                    id, priority, std::move(f), std::forward<Ts>(vs)...);
            }

            this->shared_state_->mark_as_started();
        }

        template <typename... Ts>
        void do_apply(naming::id_type const& id,
            threads::thread_priority priority, Ts&&... vs)
        {
            LLCO_(info) << "packaged_action::do_apply("    //-V128
                        << hpx::actions::detail::get_action_name<action_type>()
                        << ", " << id << ") args(" << sizeof...(Ts) << ")";

            using util::placeholders::_1;
            using util::placeholders::_2;

            auto f = util::bind(&packaged_action::parcel_write_handler,
                this->shared_state_, _1, _2);

            naming::address addr_(this->resolve());
            naming::id_type cont_id(this->get_id());
            naming::detail::set_dont_store_in_cache(cont_id);

            hpx::apply_p_cb<action_type>(
                actions::typed_continuation<Result, remote_result_type>(
                    std::move(cont_id), std::move(addr_)),
                id, priority, std::move(f), std::forward<Ts>(vs)...);

            this->shared_state_->mark_as_started();
        }

        template <typename Callback, typename... Ts>
        void do_apply_cb(naming::address&& addr, naming::id_type const& id,
            threads::thread_priority priority, Callback&& cb, Ts&&... vs)
        {
            LLCO_(info) << "packaged_action::do_apply_cb("    //-V128
                        << hpx::actions::detail::get_action_name<action_type>()
                        << ", " << id << ") args(" << sizeof...(Ts) << ")";

            typedef typename util::decay<Callback>::type callback_type;

            using util::placeholders::_1;
            using util::placeholders::_2;

            auto f = util::bind(
                &packaged_action::parcel_write_handler_cb<callback_type>,
                util::protect(std::forward<Callback>(cb)), this->shared_state_,
                _1, _2);

            naming::address addr_(this->resolve());
            naming::id_type cont_id(this->get_id());
            naming::detail::set_dont_store_in_cache(cont_id);

            if (addr)
            {
                hpx::apply_p_cb<action_type>(
                    actions::typed_continuation<Result, remote_result_type>(
                        std::move(cont_id), std::move(addr_)),
                    std::move(addr), id, priority, std::move(cb),
                    std::forward<Ts>(vs)...);
            }
            else
            {
                hpx::apply_p_cb<action_type>(
                    actions::typed_continuation<Result, remote_result_type>(
                        std::move(cont_id), std::move(addr_)),
                    id, priority, std::move(cb), std::forward<Ts>(vs)...);
            }

            this->shared_state_->mark_as_started();
        }

        template <typename Callback, typename... Ts>
        void do_apply_cb(naming::id_type const& id,
            threads::thread_priority priority, Callback&& cb, Ts&&... vs)
        {
            LLCO_(info) << "packaged_action::do_apply_cb("    //-V128
                        << hpx::actions::detail::get_action_name<action_type>()
                        << ", " << id << ") args(" << sizeof...(Ts) << ")";

            typedef typename util::decay<Callback>::type callback_type;

            using util::placeholders::_1;
            using util::placeholders::_2;

            auto f = util::bind(
                &packaged_action::parcel_write_handler_cb<callback_type>,
                util::protect(std::forward<Callback>(cb)), this->shared_state_,
                _1, _2);

            naming::address addr_(this->resolve());
            naming::id_type cont_id(this->get_id());
            naming::detail::set_dont_store_in_cache(cont_id);

            hpx::apply_p_cb<action_type>(
                actions::typed_continuation<Result, remote_result_type>(
                    std::move(cont_id), std::move(addr_)),
                id, priority, std::move(f), std::forward<Ts>(vs)...);

            this->shared_state_->mark_as_started();
        }

    public:
        // Construct a (non-functional) instance of an \a packaged_action. To
        // use this instance its member function \a apply needs to be directly
        // called.
        packaged_action()
        {
        }

        ///////////////////////////////////////////////////////////////////////
        template <typename... Ts>
        void apply(naming::id_type const& id, Ts&&... vs)
        {
            do_apply(id, actions::action_priority<action_type>(),
                std::forward<Ts>(vs)...);
        }

        template <typename... Ts>
        void apply(
            naming::address&& addr, naming::id_type const& id, Ts&&... vs)
        {
            do_apply(std::move(addr), id,
                actions::action_priority<action_type>(),
                std::forward<Ts>(vs)...);
        }

        template <typename Callback, typename... Ts>
        void apply_cb(naming::id_type const& id, Callback&& cb, Ts&&... vs)
        {
            do_apply_cb(id, actions::action_priority<action_type>(),
                std::forward<Callback>(cb), std::forward<Ts>(vs)...);
        }

        template <typename Callback, typename... Ts>
        void apply_cb(naming::address&& addr, naming::id_type const& id,
            Callback&& cb, Ts&&... vs)
        {
            do_apply_cb(std::move(addr), id,
                actions::action_priority<action_type>(),
                std::forward<Callback>(cb), std::forward<Ts>(vs)...);
        }

        template <typename... Ts>
        void apply_p(naming::id_type const& id,
            threads::thread_priority priority, Ts&&... vs)
        {
            do_apply(id, priority, std::forward<Ts>(vs)...);
        }

        template <typename... Ts>
        void apply_p(naming::address&& addr, naming::id_type const& id,
            threads::thread_priority priority, Ts&&... vs)
        {
            do_apply(std::move(addr), id, priority, std::forward<Ts>(vs)...);
        }

        template <typename Callback, typename... Ts>
        void apply_p_cb(naming::id_type const& id,
            threads::thread_priority priority, Callback&& cb, Ts&&... vs)
        {
            do_apply_cb(id, priority, std::forward<Callback>(cb),
                std::forward<Ts>(vs)...);
        }

        template <typename Callback, typename... Ts>
        void apply_p_cb(naming::address&& addr, naming::id_type const& id,
            threads::thread_priority priority, Callback&& cb, Ts&&... vs)
        {
            do_apply_cb(std::move(addr), id, priority,
                std::forward<Callback>(cb), std::forward<Ts>(vs)...);
        }

        ///////////////////////////////////////////////////////////////////////
        template <typename... Ts>
        void apply_deferred(
            naming::address&& addr, naming::id_type const& id, Ts&&... vs)
        {
            LLCO_(info) << "packaged_action::apply_deferred("    //-V128
                        << hpx::actions::detail::get_action_name<action_type>()
                        << ", " << id << ") args(" << sizeof...(Ts) << ")";

            using util::placeholders::_1;
            using util::placeholders::_2;

            auto cb = util::bind(&packaged_action::parcel_write_handler,
                this->shared_state_, _1, _2);

            naming::id_type cont_id(this->get_id());
            naming::detail::set_dont_store_in_cache(cont_id);

            auto f = hpx::functional::apply_c_p_cb<action_type>(cont_id,
                std::move(addr), id, actions::action_priority<action_type>(),
                std::move(cb), std::forward<Ts>(vs)...);

            this->shared_state_->set_task(std::move(f));
        }

        template <typename Callback, typename... Ts>
        void apply_deferred_cb(naming::address&& addr,
            naming::id_type const& id, Callback&& cb, Ts&&... vs)
        {
            LLCO_(info) << "packaged_action::apply_deferred("    //-V128
                        << hpx::actions::detail::get_action_name<action_type>()
                        << ", " << id << ") args(" << sizeof...(Ts) << ")";

            typedef typename util::decay<Callback>::type callback_type;

            using util::placeholders::_1;
            using util::placeholders::_2;

            auto cb_ = util::bind(
                &packaged_action::parcel_write_handler_cb<callback_type>,
                util::protect(std::forward<Callback>(cb)), this->shared_state_,
                _1, _2);

            naming::id_type cont_id(this->get_id());
            naming::detail::set_dont_store_in_cache(cont_id);

            auto f = hpx::functional::apply_c_p_cb<action_type>(cont_id,
                std::move(addr), id, actions::action_priority<action_type>(),
                std::move(cb_), std::forward<Ts>(vs)...);

            this->shared_state_->set_task(std::move(f));
        }
    };

    ///////////////////////////////////////////////////////////////////////////
    template <typename Action, typename Result>
    class packaged_action<Action, Result, /*DirectExecute=*/true>
        : public packaged_action<Action, Result, /*DirectExecute=*/false>
    {
        typedef typename packaged_action<Action, Result,
            /*DirectExecute=*/false>::action_type action_type;

    public:
        /// Construct a (non-functional) instance of an \a packaged_action. To
        /// use this instance its member function \a apply needs to be directly
        /// called.
        packaged_action()
        {
        }

        ///////////////////////////////////////////////////////////////////////
        template <typename... Ts>
        void apply(naming::id_type const& id, Ts&&... vs)
        {
            std::pair<bool, components::pinned_ptr> r;

            naming::address addr;
            if (agas::is_local_address_cached(id, addr))
            {
                typedef typename Action::component_type component_type;
                HPX_ASSERT(
                    traits::component_type_is_compatible<component_type>::call(
                        addr));

                if (traits::component_supports_migration<component_type>::call())
                {
                    r = traits::action_was_object_migrated<Action>::call(
                        id, addr.address_);
                    if (!r.first)
                    {
                        // local, direct execution
<<<<<<< HEAD
                        this->shared_state_->set_data(
                            action_type::execute_function(
                                addr.address_, addr.type_,
                                std::forward<Ts>(vs)...));
=======
                        auto && result = action_type::execute_function(
                            addr.address_, std::forward<Ts>(vs)...);
                        this->shared_state_->mark_as_started();
                        this->shared_state_->set_data(std::move(result));
>>>>>>> 87193077
                        return;
                    }
                }
                else
                {
                    // local, direct execution
<<<<<<< HEAD
                    this->shared_state_->set_data(
                        action_type::execute_function(
                            addr.address_, addr.type_,
                            std::forward<Ts>(vs)...));
=======
                    auto && result = action_type::execute_function(
                        addr.address_, std::forward<Ts>(vs)...);
                    this->shared_state_->mark_as_started();
                    this->shared_state_->set_data(std::move(result));
>>>>>>> 87193077
                    return;
                }
            }

            // remote execution
            this->do_apply(id, actions::action_priority<action_type>(),
                std::forward<Ts>(vs)...);
        }

        template <typename... Ts>
        void apply(
            naming::address&& addr, naming::id_type const& id, Ts&&... vs)
        {
            std::pair<bool, components::pinned_ptr> r;

            if (addr.locality_ == hpx::get_locality())
            {
                typedef typename Action::component_type component_type;
                HPX_ASSERT(
                    traits::component_type_is_compatible<component_type>::call(
                        addr));

                if (traits::component_supports_migration<component_type>::call())
                {
                    r = traits::action_was_object_migrated<Action>::call(
                        id, addr.address_);
                    if (!r.first)
                    {
                        // local, direct execution
<<<<<<< HEAD
                        this->shared_state_->set_data(
                            action_type::execute_function(
                                addr.address_, addr.type_,
                                std::forward<Ts>(vs)...));
=======
                        auto && result = action_type::execute_function(
                            addr.address_, std::forward<Ts>(vs)...);
                        this->shared_state_->mark_as_started();
                        this->shared_state_->set_data(std::move(result));
>>>>>>> 87193077
                        return;
                    }
                }
                else
                {
                    // local, direct execution
<<<<<<< HEAD
                    this->shared_state_->set_data(
                        action_type::execute_function(
                            addr.address_, addr.type_,
                            std::forward<Ts>(vs)...));
=======
                    auto && result = action_type::execute_function(
                        addr.address_, std::forward<Ts>(vs)...);
                    this->shared_state_->mark_as_started();
                    this->shared_state_->set_data(std::move(result));
>>>>>>> 87193077
                    return;
                }
            }

            // remote execution
            this->do_apply(std::move(addr), id,
                actions::action_priority<action_type>(),
                std::forward<Ts>(vs)...);
        }

        template <typename Callback, typename... Ts>
        void apply_cb(naming::id_type const& id, Callback&& cb, Ts&&... vs)
        {
            std::pair<bool, components::pinned_ptr> r;

            naming::address addr;
            if (agas::is_local_address_cached(id, addr))
            {
                typedef typename Action::component_type component_type;
                HPX_ASSERT(
                    traits::component_type_is_compatible<component_type>::call(
                        addr));

                if (traits::component_supports_migration<component_type>::call())
                {
                    r = traits::action_was_object_migrated<Action>::call(
                        id, addr.address_);
                    if (!r.first)
                    {
                        // local, direct execution
<<<<<<< HEAD
                        this->shared_state_->set_data(
                            action_type::execute_function(
                                addr.address_, addr.type_,
                                std::forward<Ts>(vs)...));
=======
                        auto && result = action_type::execute_function(
                            addr.address_, std::forward<Ts>(vs)...);
                        this->shared_state_->mark_as_started();
                        this->shared_state_->set_data(std::move(result));
>>>>>>> 87193077

                        // invoke callback
                        cb(boost::system::error_code(), parcelset::parcel());
                        return;
                    }
                }
                else
                {
                    // local, direct execution
<<<<<<< HEAD
                    this->shared_state_->set_data(
                        action_type::execute_function(
                            addr.address_, addr.type_,
                            std::forward<Ts>(vs)...));
=======
                    auto && result = action_type::execute_function(
                        addr.address_, std::forward<Ts>(vs)...);
                    this->shared_state_->mark_as_started();
                    this->shared_state_->set_data(std::move(result));
>>>>>>> 87193077

                    // invoke callback
                    cb(boost::system::error_code(), parcelset::parcel());
                    return;
                }
            }

            // remote execution
            this->do_apply_cb(id, actions::action_priority<action_type>(),
                std::forward<Callback>(cb), std::forward<Ts>(vs)...);
        }

        template <typename Callback, typename... Ts>
        void apply_cb(naming::address&& addr, naming::id_type const& id,
            Callback&& cb, Ts&&... vs)
        {
            std::pair<bool, components::pinned_ptr> r;

            if (addr.locality_ == hpx::get_locality())
            {
                typedef typename Action::component_type component_type;
                HPX_ASSERT(
                    traits::component_type_is_compatible<component_type>::call(
                        addr));

                if (traits::component_supports_migration<component_type>::call())
                {
                    r = traits::action_was_object_migrated<Action>::call(
                        id, addr.address_);
                    if (!r.first)
                    {
                        // local, direct execution
<<<<<<< HEAD
                        this->shared_state_->set_data(
                            action_type::execute_function(
                                addr.address_, addr.type_,
                                std::forward<Ts>(vs)...));
=======
                        auto && result = action_type::execute_function(
                            addr.address_, std::forward<Ts>(vs)...);
                        this->shared_state_->mark_as_started();
                        this->shared_state_->set_data(std::move(result));
>>>>>>> 87193077

                        // invoke callback
                        cb(boost::system::error_code(), parcelset::parcel());
                        return;
                    }
                }
                else
                {
                    // local, direct execution
<<<<<<< HEAD
                    this->shared_state_->set_data(
                        action_type::execute_function(
                            addr.address_, addr.type_,
                            std::forward<Ts>(vs)...));
=======
                    auto && result = action_type::execute_function(
                        addr.address_, std::forward<Ts>(vs)...);
                    this->shared_state_->mark_as_started();
                    this->shared_state_->set_data(std::move(result));
>>>>>>> 87193077

                    // invoke callback
                    cb(boost::system::error_code(), parcelset::parcel());
                    return;
                }
            }

            // remote execution
            this->do_apply_cb(std::move(addr), id,
                actions::action_priority<action_type>(),
                std::forward<Callback>(cb), std::forward<Ts>(vs)...);
        }
    };
}
}

#endif<|MERGE_RESOLUTION|>--- conflicted
+++ resolved
@@ -398,34 +398,20 @@
                     if (!r.first)
                     {
                         // local, direct execution
-<<<<<<< HEAD
-                        this->shared_state_->set_data(
-                            action_type::execute_function(
-                                addr.address_, addr.type_,
-                                std::forward<Ts>(vs)...));
-=======
                         auto && result = action_type::execute_function(
-                            addr.address_, std::forward<Ts>(vs)...);
+                            addr.address_, addr.type_, std::forward<Ts>(vs)...);
                         this->shared_state_->mark_as_started();
                         this->shared_state_->set_data(std::move(result));
->>>>>>> 87193077
                         return;
                     }
                 }
                 else
                 {
                     // local, direct execution
-<<<<<<< HEAD
-                    this->shared_state_->set_data(
-                        action_type::execute_function(
-                            addr.address_, addr.type_,
-                            std::forward<Ts>(vs)...));
-=======
                     auto && result = action_type::execute_function(
-                        addr.address_, std::forward<Ts>(vs)...);
+                        addr.address_addr.type_, std::forward<Ts>(vs)...);
                     this->shared_state_->mark_as_started();
                     this->shared_state_->set_data(std::move(result));
->>>>>>> 87193077
                     return;
                 }
             }
@@ -455,34 +441,20 @@
                     if (!r.first)
                     {
                         // local, direct execution
-<<<<<<< HEAD
-                        this->shared_state_->set_data(
-                            action_type::execute_function(
-                                addr.address_, addr.type_,
-                                std::forward<Ts>(vs)...));
-=======
                         auto && result = action_type::execute_function(
-                            addr.address_, std::forward<Ts>(vs)...);
+                            addr.address_, addr.type_,std::forward<Ts>(vs)...);
                         this->shared_state_->mark_as_started();
                         this->shared_state_->set_data(std::move(result));
->>>>>>> 87193077
                         return;
                     }
                 }
                 else
                 {
                     // local, direct execution
-<<<<<<< HEAD
-                    this->shared_state_->set_data(
-                        action_type::execute_function(
-                            addr.address_, addr.type_,
-                            std::forward<Ts>(vs)...));
-=======
                     auto && result = action_type::execute_function(
-                        addr.address_, std::forward<Ts>(vs)...);
+                        addr.address_, addr.type_,std::forward<Ts>(vs)...);
                     this->shared_state_->mark_as_started();
                     this->shared_state_->set_data(std::move(result));
->>>>>>> 87193077
                     return;
                 }
             }
@@ -513,17 +485,10 @@
                     if (!r.first)
                     {
                         // local, direct execution
-<<<<<<< HEAD
-                        this->shared_state_->set_data(
-                            action_type::execute_function(
-                                addr.address_, addr.type_,
-                                std::forward<Ts>(vs)...));
-=======
                         auto && result = action_type::execute_function(
-                            addr.address_, std::forward<Ts>(vs)...);
+                            addr.address_, addr.type_,std::forward<Ts>(vs)...);
                         this->shared_state_->mark_as_started();
                         this->shared_state_->set_data(std::move(result));
->>>>>>> 87193077
 
                         // invoke callback
                         cb(boost::system::error_code(), parcelset::parcel());
@@ -533,17 +498,10 @@
                 else
                 {
                     // local, direct execution
-<<<<<<< HEAD
-                    this->shared_state_->set_data(
-                        action_type::execute_function(
-                            addr.address_, addr.type_,
-                            std::forward<Ts>(vs)...));
-=======
                     auto && result = action_type::execute_function(
-                        addr.address_, std::forward<Ts>(vs)...);
+                        addr.address_, addr.type_, std::forward<Ts>(vs)...);
                     this->shared_state_->mark_as_started();
                     this->shared_state_->set_data(std::move(result));
->>>>>>> 87193077
 
                     // invoke callback
                     cb(boost::system::error_code(), parcelset::parcel());
@@ -576,17 +534,10 @@
                     if (!r.first)
                     {
                         // local, direct execution
-<<<<<<< HEAD
-                        this->shared_state_->set_data(
-                            action_type::execute_function(
-                                addr.address_, addr.type_,
-                                std::forward<Ts>(vs)...));
-=======
                         auto && result = action_type::execute_function(
-                            addr.address_, std::forward<Ts>(vs)...);
+                            addr.address_, addr.type_, std::forward<Ts>(vs)...);
                         this->shared_state_->mark_as_started();
                         this->shared_state_->set_data(std::move(result));
->>>>>>> 87193077
 
                         // invoke callback
                         cb(boost::system::error_code(), parcelset::parcel());
@@ -596,17 +547,10 @@
                 else
                 {
                     // local, direct execution
-<<<<<<< HEAD
-                    this->shared_state_->set_data(
-                        action_type::execute_function(
-                            addr.address_, addr.type_,
-                            std::forward<Ts>(vs)...));
-=======
                     auto && result = action_type::execute_function(
-                        addr.address_, std::forward<Ts>(vs)...);
+                        addr.address_, addr.type_, std::forward<Ts>(vs)...);
                     this->shared_state_->mark_as_started();
                     this->shared_state_->set_data(std::move(result));
->>>>>>> 87193077
 
                     // invoke callback
                     cb(boost::system::error_code(), parcelset::parcel());
