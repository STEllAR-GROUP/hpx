//  Copyright (c) 2007-2017 Hartmut Kaiser
//  Copyright (c)      2011 Bryce Lelbach
//  Copyright (c)      2011 Thomas Heller
//
//  Distributed under the Boost Software License, Version 1.0. (See accompanying
//  file LICENSE_1_0.txt or copy at http://www.boost.org/LICENSE_1_0.txt)

/// \file hpx/runtime/actions/basic_action.hpp

#ifndef HPX_RUNTIME_ACTIONS_BASIC_ACTION_HPP
#define HPX_RUNTIME_ACTIONS_BASIC_ACTION_HPP

#include <hpx/config.hpp>
#include <hpx/exception.hpp>
#include <hpx/runtime/actions/action_support.hpp>
#include <hpx/runtime/actions/transfer_action.hpp>
#include <hpx/runtime/actions/transfer_continuation_action.hpp>
#include <hpx/runtime/actions/basic_action_fwd.hpp>
#include <hpx/runtime/actions/continuation.hpp>
#include <hpx/runtime/actions/detail/action_factory.hpp>
#include <hpx/runtime/actions/detail/invocation_count_registry.hpp>
#include <hpx/runtime/parcelset/detail/per_action_data_counter_registry.hpp>
#include <hpx/runtime/launch_policy.hpp>
#include <hpx/runtime/naming/address.hpp>
#include <hpx/runtime/naming/id_type.hpp>
#include <hpx/runtime/threads/thread_data_fwd.hpp>
#include <hpx/runtime/threads/thread_enums.hpp>
#include <hpx/runtime_fwd.hpp>
#include <hpx/traits/action_decorate_function.hpp>
#include <hpx/traits/action_priority.hpp>
#include <hpx/traits/action_remote_result.hpp>
#include <hpx/traits/action_stacksize.hpp>
#include <hpx/traits/is_action.hpp>
#include <hpx/traits/is_distribution_policy.hpp>
#include <hpx/traits/is_future.hpp>
#include <hpx/traits/promise_local_result.hpp>
#include <hpx/util/bind.hpp>
#include <hpx/util/detail/count_num_args.hpp>
#include <hpx/util/detail/pack.hpp>
#include <hpx/util/get_and_reset_value.hpp>
#include <hpx/util/logging.hpp>
#include <hpx/util/tuple.hpp>
#include <hpx/util/void_guard.hpp>
#if defined(HPX_HAVE_ITTNOTIFY) && !defined(HPX_HAVE_APEX)
#include <hpx/util/itt_notify.hpp>
#endif

#include <boost/atomic.hpp>
#include <boost/exception_ptr.hpp>
#include <boost/preprocessor/cat.hpp>
#include <boost/preprocessor/stringize.hpp>

#include <cstddef>
#include <cstdint>
#include <exception>
#include <memory>
#include <sstream>
#include <string>
#include <type_traits>
#include <utility>

namespace hpx { namespace actions
{
    /// \cond NOINTERNAL

    ///////////////////////////////////////////////////////////////////////////
    namespace detail
    {
        template <typename Action, typename F, typename ...Ts>
        struct continuation_thread_function
        {
            HPX_MOVABLE_ONLY(continuation_thread_function);

        public:
            typedef typename Action::continuation_type
                continuation_type;

            explicit continuation_thread_function(
                continuation_type&& cont,
                naming::address::address_type lva, F&& f, Ts&&... vs)
              : cont_(std::move(cont))
              , lva_(lva)
              , f_(std::forward<F>(f), std::forward<Ts>(vs)...)
            {}

            explicit continuation_thread_function(
                naming::id_type target,
                continuation_type&& cont,
                naming::address::address_type lva, F&& f, Ts&&... vs)
              : target_(std::move(target))
              , cont_(std::move(cont))
              , lva_(lva)
              , f_(std::forward<F>(f), std::forward<Ts>(vs)...)
            {}

            continuation_thread_function(continuation_thread_function && other)
              : cont_(std::move(other.cont_)), lva_(std::move(other.lva_))
              , f_(std::move(other.f_))
            {}

            HPX_FORCEINLINE threads::thread_result_type
            operator()(threads::thread_state_ex_enum)
            {
                LTM_(debug) << "Executing " << Action::get_action_name(lva_)
                    << " with continuation(" << cont_.get_id() << ")";

                typedef typename Action::local_result_type local_result_type;

                actions::trigger(std::move(cont_), f_);
                return threads::thread_result_type(threads::terminated, nullptr);
            }

        private:
            // This holds the target alive, if necessary.
            naming::id_type target_;
            continuation_type cont_;
            naming::address::address_type lva_;
            util::detail::deferred<F(Ts&&...)> f_;
        };

        ///////////////////////////////////////////////////////////////////////
        template <typename T>
        struct is_non_const_reference
          : std::integral_constant<bool,
                std::is_lvalue_reference<T>::value &&
               !std::is_const<typename std::remove_reference<T>::type>::value
            >
        {};
    }

    template <typename Component, typename R, typename ...Args, typename Derived>
    struct basic_action<Component, R(Args...), Derived>
    {
        // Flag the use of raw pointer types as action arguments
        static_assert(
            !util::detail::any_of<std::is_pointer<Args>...>::value,
            "Using raw pointers as arguments for actions is not supported.");

        // Flag the use of array types as action arguments
        static_assert(
            !util::detail::any_of<
                std::is_array<typename std::remove_reference<Args>::type>...
            >::value,
            "Using arrays as arguments for actions is not supported.");

        // Flag the use of non-const reference types as action arguments
        static_assert(
            !util::detail::any_of<
                detail::is_non_const_reference<Args>...
            >::value,
            "Using non-const references as arguments for actions is not supported.");

        typedef Component component_type;
        typedef Derived derived_type;

        // result_type represents the type returned when invoking operator()
        typedef typename traits::promise_local_result<R>::type result_type;

        // The remote_result_type is the remote type for the type_continuation
        typedef typename traits::action_remote_result<R>::type remote_result_type;

        // The local_result_type is the local type for the type_continuation
        typedef
            typename traits::promise_local_result<
                remote_result_type
            >::type local_result_type;

        typedef
            hpx::actions::typed_continuation<
                local_result_type,
                remote_result_type
            > continuation_type;

        static const std::size_t arity = sizeof...(Args);
        typedef util::tuple<typename std::decay<Args>::type...> arguments_type;

        typedef void action_tag;

        ///////////////////////////////////////////////////////////////////////
        static std::string get_action_name(naming::address::address_type /*lva*/)
        {
            std::stringstream name;
            name << "action(" << detail::get_action_name<Derived>() << ")";
            return name.str();
        }

        template <typename ...Ts>
        static R invoke(naming::address::address_type /*lva*/, Ts&&... /*vs*/);

    protected:
        struct invoker
        {
            typedef
                typename std::conditional<
                    std::is_void<R>::value, util::unused_type, R
                >::type
                result_type;
            template <typename ...Ts>
            HPX_FORCEINLINE result_type operator()(
                naming::address::address_type lva, Ts&&... vs) const
            {
                return invoke(
                    typename std::is_void<R>::type(), lva, std::forward<Ts>(vs)...);
            }

            template <typename ...Ts>
            HPX_FORCEINLINE result_type invoke(std::true_type,
                naming::address::address_type lva, Ts&&... vs) const
            {
                Derived::invoke(lva, std::forward<Ts>(vs)...);
                return util::unused;
            }

            template <typename ...Ts>
            HPX_FORCEINLINE result_type invoke(std::false_type,
                naming::address::address_type lva, Ts&&... vs) const
            {
                return Derived::invoke(lva, std::forward<Ts>(vs)...);
            }
        };

        /// The \a thread_function will be registered as the thread
        /// function of a thread. It encapsulates the execution of the
        /// original function (given by \a func).
        struct thread_function
        {
            thread_function()
            {}

            thread_function(naming::id_type const& target)
              : target_(target)
            {}

            template <typename ...Ts>
            HPX_FORCEINLINE threads::thread_result_type
            operator()(naming::address::address_type lva, Ts&&... vs) const
            {
                try {
                    LTM_(debug) << "Executing "
                        << Derived::get_action_name(lva) << ".";

                    // call the function, ignoring the return value
                    Derived::invoke(lva, std::forward<Ts>(vs)...);
                }
                catch (hpx::thread_interrupted const&) { //-V565
                    /* swallow this exception */
                }
                catch (std::exception const& e) {
                    LTM_(error)
                        << "Unhandled exception while executing "
                        << Derived::get_action_name(lva) << ": " << e.what();

                    // report this error to the console in any case
                    hpx::report_error(boost::current_exception());
                }
                catch (...) {
                    LTM_(error)
                        << "Unhandled exception while executing "
                        << Derived::get_action_name(lva);

                    // report this error to the console in any case
                    hpx::report_error(boost::current_exception());
                }

                // Verify that there are no more registered locks for this
                // OS-thread. This will throw if there are still any locks
                // held.
                util::force_error_on_lock();
                return threads::thread_result_type(threads::terminated, nullptr);
            }

            // This holds the target alive, if necessary.
            naming::id_type target_;
        };

    public:
        // This static construct_thread_function allows to construct
        // a proper thread function for a thread without having to
        // instantiate the base_action type. This is used by the applier in
        // case no continuation has been supplied.
        template <typename ...Ts>
        static threads::thread_function_type
        construct_thread_function(naming::id_type const& target,
            naming::address::address_type lva,
            Ts&&... vs)
        {
            if (target && target.get_management_type() == naming::id_type::unmanaged)
            {
                return traits::action_decorate_function<Derived>::call(lva,
                    util::bind(util::one_shot(typename Derived::thread_function()),
                        lva, std::forward<Ts>(vs)...));
            }
            else
            {
                return traits::action_decorate_function<Derived>::call(lva,
                    util::bind(util::one_shot(typename Derived::thread_function(target)),
                        lva, std::forward<Ts>(vs)...));
            }
        }

        // This static construct_thread_function allows to construct
        // a proper thread function for a thread without having to
        // instantiate the base_action type. This is used by the applier in
        // case a continuation has been supplied
        template <typename ...Ts>
        static threads::thread_function_type
        construct_thread_function(naming::id_type const& target,
            continuation_type&& cont,
            naming::address::address_type lva, Ts&&... vs)
        {
            typedef detail::continuation_thread_function<
                Derived, invoker, naming::address::address_type&, Ts&&...
            > thread_function;

            if (target && target.get_management_type() == naming::id_type::unmanaged)
            {
                return traits::action_decorate_function<Derived>::call(lva,
                    thread_function(std::move(cont), lva, invoker(),
                        lva, std::forward<Ts>(vs)...));
            }
            else
            {
                return traits::action_decorate_function<Derived>::call(lva,
                    thread_function(target, std::move(cont), lva, invoker(),
                        lva, std::forward<Ts>(vs)...));
            }
        }

        // direct execution
        template <typename ...Ts>
        static HPX_FORCEINLINE
        typename invoker::result_type
        execute_function(naming::address::address_type lva, Ts&&... vs)
        {
            LTM_(debug)
                << "basic_action::execute_function"
                << Derived::get_action_name(lva);

            return invoker()(lva, std::forward<Ts>(vs)...);
        }

    private:
        ///////////////////////////////////////////////////////////////////////
        typedef traits::is_future<result_type> is_future_pred;

        struct sync_invoke
        {
            template <typename IdOrPolicy, typename Policy, typename ...Ts>
            HPX_FORCEINLINE static result_type call(
                std::false_type, Policy policy,
                IdOrPolicy const& id_or_policy, error_code& ec, Ts&&... vs)
            {
                return hpx::async<basic_action>(policy, id_or_policy,
                    std::forward<Ts>(vs)...).get(ec);
            }

            template <typename IdOrPolicy, typename Policy, typename ...Ts>
            HPX_FORCEINLINE static result_type call(
                std::true_type, Policy policy,
                IdOrPolicy const& id_or_policy, error_code& /*ec*/, Ts&&... vs)
            {
                return hpx::async<basic_action>(policy, id_or_policy,
                    std::forward<Ts>(vs)...);
            }
        };

    public:
        ///////////////////////////////////////////////////////////////////////
        template <typename ...Ts>
        HPX_FORCEINLINE result_type operator()(
            launch policy, naming::id_type const& id,
            error_code& ec, Ts&&... vs) const
        {
            return util::void_guard<result_type>(),
                sync_invoke::call(
                    is_future_pred(), policy, id, ec, std::forward<Ts>(vs)...);
        }

        template <typename ...Ts>
        HPX_FORCEINLINE result_type operator()(
            naming::id_type const& id, error_code& ec, Ts&&... vs) const
        {
            return util::void_guard<result_type>(),
                sync_invoke::call(is_future_pred(), launch::sync, id, ec,
                    std::forward<Ts>(vs)...);
        }

        template <typename ...Ts>
        HPX_FORCEINLINE result_type operator()(
            launch policy, naming::id_type const& id,
            Ts&&... vs) const
        {
            return util::void_guard<result_type>(),
                sync_invoke::call(is_future_pred(), launch::sync, id, throws,
                    std::forward<Ts>(vs)...);
        }

        template <typename ...Ts>
        HPX_FORCEINLINE result_type operator()(
            naming::id_type const& id, Ts&&... vs) const
        {
            return util::void_guard<result_type>(),
                sync_invoke::call(is_future_pred(), launch::sync, id, throws,
                    std::forward<Ts>(vs)...);
        }

        ///////////////////////////////////////////////////////////////////////
        template <typename DistPolicy, typename ...Ts>
        HPX_FORCEINLINE
        typename std::enable_if<
            traits::is_distribution_policy<DistPolicy>::value,
            result_type
        >::type
        operator()(launch policy,
            DistPolicy const& dist_policy, error_code& ec, Ts&&... vs) const
        {
            return util::void_guard<result_type>(),
                sync_invoke::call(
                    is_future_pred(), policy, dist_policy, ec,
                    std::forward<Ts>(vs)...
                );
        }

        template <typename DistPolicy, typename ...Ts>
        HPX_FORCEINLINE
        typename std::enable_if<
            traits::is_distribution_policy<DistPolicy>::value,
            result_type
        >::type
        operator()(DistPolicy const& dist_policy, error_code& ec,
            Ts&&... vs) const
        {
            return (*this)(launch::sync, dist_policy, ec,
                std::forward<Ts>(vs)...);
        }

        template <typename DistPolicy, typename ...Ts>
        HPX_FORCEINLINE
        typename std::enable_if<
            traits::is_distribution_policy<DistPolicy>::value,
            result_type
        >::type
        operator()(launch policy,
            DistPolicy const& dist_policy, Ts&&... vs) const
        {
            return (*this)(launch::sync, dist_policy, throws,
                std::forward<Ts>(vs)...);
        }

        template <typename DistPolicy, typename ...Ts>
        HPX_FORCEINLINE
        typename std::enable_if<
            traits::is_distribution_policy<DistPolicy>::value,
            result_type
        >::type
        operator()(DistPolicy const& dist_policy, Ts&&... vs) const
        {
            return (*this)(launch::sync, dist_policy, throws,
                std::forward<Ts>(vs)...);
        }

        ///////////////////////////////////////////////////////////////////////
        /// retrieve component type
        static int get_component_type()
        {
            return static_cast<int>(components::get_component_type<Component>());
        }

        /// The function \a get_action_type returns whether this action needs
        /// to be executed in a new thread or directly.
        static base_action::action_type get_action_type()
        {
            return base_action::plain_action;
        }

        /// Extract the current invocation count for this action
        static std::int64_t get_invocation_count(bool reset)
        {
            return util::get_and_reset_value(invocation_count_, reset);
        }

    private:
        static boost::atomic<std::int64_t> invocation_count_;

    protected:
        static void increment_invocation_count()
        {
            ++invocation_count_;
        }
    };

    template <typename Component, typename R, typename ...Args, typename Derived>
    boost::atomic<std::int64_t>
        basic_action<Component, R(Args...), Derived>::invocation_count_(0);

    namespace detail
    {
        template <typename Action>
        void register_local_action_invocation_count(
            invocation_count_registry& registry)
        {
            registry.register_class(
                hpx::actions::detail::get_action_name<Action>(),
                &Action::get_invocation_count
            );
        }
    }

    ///////////////////////////////////////////////////////////////////////////
    namespace detail
    {
        // simple type allowing to distinguish whether an action is the most
        // derived one
        struct this_type {};

        template <typename Action, typename Derived>
        struct action_type
        {
            typedef Derived type;
        };

        template <typename Action>
        struct action_type<Action, this_type>
        {
            typedef Action type;
        };
    }

    ///////////////////////////////////////////////////////////////////////////
    template <typename Signature, typename TF, TF F, typename Derived>
    class basic_action_impl;

    ///////////////////////////////////////////////////////////////////////////
    template <typename TF, TF F, typename Derived = detail::this_type>
    struct action
      : basic_action_impl<TF, TF, F,
            typename detail::action_type<
                action<TF, F, Derived>,
                Derived
            >::type>
    {
        typedef typename detail::action_type<
            action, Derived
        >::type derived_type;

        typedef std::false_type direct_execution;
    };

    ///////////////////////////////////////////////////////////////////////////
    template <typename TF, TF F, typename Derived = detail::this_type>
    struct direct_action
      : basic_action_impl<TF, TF, F,
            typename detail::action_type<
                direct_action<TF, F, Derived>,
                Derived
            >::type>
    {
        typedef typename detail::action_type<
            direct_action, Derived
        >::type derived_type;

        typedef std::true_type direct_execution;

        /// The function \a get_action_type returns whether this action needs
        /// to be executed in a new thread or directly.
        static base_action::action_type get_action_type()
        {
            return base_action::direct_action;
        }
    };

    ///////////////////////////////////////////////////////////////////////////
    // Base template allowing to generate a concrete action type from a function
    // pointer. It is instantiated only if the supplied pointer is not a
    // supported function pointer.
    template <typename TF, TF F, typename Derived = detail::this_type,
        typename Direct = std::false_type>
    struct make_action;

    template <typename TF, TF F, typename Derived>
    struct make_action<TF, F, Derived, std::false_type>
      : action<TF, F, Derived>
    {
        typedef action<TF, F, Derived> type;
    };

    template <typename TF, TF F, typename Derived>
    struct make_action<TF, F, Derived, std::true_type>
      : direct_action<TF, F, Derived>
    {
        typedef direct_action<TF, F, Derived> type;
    };

    template <typename TF, TF F, typename Derived = detail::this_type>
    struct make_direct_action
      : make_action<TF, F, Derived, std::true_type>
    {};

    // Macros usable to refer to an action given the function to expose
    #define HPX_MAKE_ACTION(func)                                             \
        hpx::actions::make_action<decltype(&func), &func>        /**/         \
    /**/
    #define HPX_MAKE_DIRECT_ACTION(func)                                      \
        hpx::actions::make_direct_action<decltype(&func), &func> /**/         \
    /**/

    enum preassigned_action_id
    {
        register_worker_action_id = 0,
        notify_worker_action_id,
        allocate_action_id,
        base_connect_action_id,
        base_disconnect_action_id,
        base_set_event_action_id,
        base_set_exception_action_id,
        broadcast_call_shutdown_functions_action_id,
        broadcast_call_startup_functions_action_id,
        broadcast_symbol_namespace_on_event_action_id,
        bulk_create_components_action_id,
        call_shutdown_functions_action_id,
        call_startup_functions_action_id,
        component_namespace_bind_prefix_action_id,
        component_namespace_bind_name_action_id,
        component_namespace_resolve_id_action_id,
        component_namespace_unbind_action_id,
        component_namespace_iterate_types_action_id,
        component_namespace_get_component_type_action_id,
        component_namespace_get_num_localities_action_id,
        component_namespace_statistics_counter_action_id,
        console_error_sink_action_id,
        console_logging_action_id,
        console_print_action_id,
        create_memory_block_action_id,
        create_performance_counter_action_id,
        dijkstra_termination_action_id,
        free_component_action_id,
        garbage_collect_action_id,
        get_config_action_id,
        get_instance_count_action_id,
        hpx_get_locality_name_action_id,
        hpx_lcos_server_barrier_create_component_action_id,
        hpx_lcos_server_latch_create_component_action_id,
        hpx_lcos_server_latch_wait_action_id,
        list_component_type_action_id,
        list_symbolic_name_action_id,
        load128_action_id,
        load16_action_id,
        load32_action_id,
        load64_action_id,
        load8_action_id,
        load_components_action_id,
        locality_namespace_allocate_action_id,
        locality_namespace_free_action_id,
        locality_namespace_localities_action_id,
        locality_namespace_resolve_locality_action_id,
        locality_namespace_get_num_localities_action_id,
        locality_namespace_get_num_threads_action_id,
        locality_namespace_get_num_overall_threads_action_id,
        locality_namespace_statistics_counter_action_id,
        memory_block_checkin_action_id,
        memory_block_checkout_action_id,
        memory_block_clone_action_id,
        memory_block_get_action_id,
        memory_block_get_config_action_id,
        output_stream_write_async_action_id,
        output_stream_write_sync_action_id,
        performance_counter_get_counter_info_action_id,
        performance_counter_get_counter_value_action_id,
        performance_counter_get_counter_values_array_action_id,
        performance_counter_set_counter_value_action_id,
        performance_counter_reset_counter_value_action_id,
        performance_counter_start_action_id,
        performance_counter_stop_action_id,
        primary_namespace_allocate_action_id,
        primary_namespace_begin_migration_action_id,
        primary_namespace_bind_gid_action_id,
        primary_namespace_colocate_action_id,
        primary_namespace_decrement_credit_action_id,
        primary_namespace_end_migration_action_id,
        primary_namespace_increment_credit_action_id,
        primary_namespace_resolve_gid_action_id,
        primary_namespace_route_action_id,
        primary_namespace_unbind_gid_action_id,
        primary_namespace_statistics_counter_action_id,
        remove_from_connection_cache_action_id,
        set_value_action_agas_bool_response_type_id,
        set_value_action_agas_id_type_response_type_id,
        shutdown_action_id,
        shutdown_all_action_id,
        store128_action_id,
        store16_action_id,
        store32_action_id,
        store64_action_id,
        store8_action_id,
        symbol_namespace_bind_action_id,
        symbol_namespace_resolve_action_id,
        symbol_namespace_unbind_action_id,
        symbol_namespace_iterate_action_id,
        symbol_namespace_on_event_action_id,
        symbol_namespace_statistics_counter_action_id,
        terminate_action_id,
        terminate_all_action_id,
        update_agas_cache_entry_action_id,
        register_worker_security_action_id,
        notify_worker_security_action_id,

        base_lco_with_value_gid_get,
        base_lco_with_value_gid_set,
        base_lco_with_value_vector_gid_get,
        base_lco_with_value_vector_gid_set,
        base_lco_with_value_id_get,
        base_lco_with_value_id_set,
        base_lco_with_value_vector_id_get,
        base_lco_with_value_vector_id_set,
        base_lco_with_value_unused_get,
        base_lco_with_value_unused_set,
        base_lco_with_value_float_get,
        base_lco_with_value_float_set,
        base_lco_with_value_double_get,
        base_lco_with_value_double_set,
        base_lco_with_value_int8_get,
        base_lco_with_value_int8_set,
        base_lco_with_value_uint8_get,
        base_lco_with_value_uint8_set,
        base_lco_with_value_int16_get,
        base_lco_with_value_int16_set,
        base_lco_with_value_uint16_get,
        base_lco_with_value_uint16_set,
        base_lco_with_value_int32_get,
        base_lco_with_value_int32_set,
        base_lco_with_value_uint32_get,
        base_lco_with_value_uint32_set,
        base_lco_with_value_int64_get,
        base_lco_with_value_int64_set,
        base_lco_with_value_uint64_get,
        base_lco_with_value_uint64_set,
        base_lco_with_value_uint128_get,
        base_lco_with_value_uint128_set,
        base_lco_with_value_bool_get,
        base_lco_with_value_bool_set,
        base_lco_with_value_hpx_section_get,
        base_lco_with_value_hpx_section_set,
        base_lco_with_value_hpx_counter_info_get,
        base_lco_with_value_hpx_counter_info_set,
        base_lco_with_value_hpx_counter_value_get,
        base_lco_with_value_hpx_counter_value_set,
        base_lco_with_value_hpx_counter_values_array_get,
        base_lco_with_value_hpx_counter_values_array_set,
        base_lco_with_value_hpx_memory_data_get,
        base_lco_with_value_hpx_memory_data_set,
        base_lco_with_value_std_string_get,
        base_lco_with_value_std_string_set,
        base_lco_with_value_std_bool_ptrdiff_get,
        base_lco_with_value_std_bool_ptrdiff_set,
        base_lco_with_value_vector_bool_get,
        base_lco_with_value_vector_bool_set,
        base_lco_with_value_naming_address_get,
        base_lco_with_value_naming_address_set,
        base_lco_with_value_gva_tuple_get,
        base_lco_with_value_gva_tuple_set,
        base_lco_with_value_std_pair_address_id_type_get,
        base_lco_with_value_std_pair_address_id_type_set,
        base_lco_with_value_std_pair_gid_type_get,
        base_lco_with_value_std_pair_gid_type_set,
        base_lco_with_value_id_type_get,
        base_lco_with_value_id_type_set,
        base_lco_with_value_vector_std_int64_get,
        base_lco_with_value_vector_std_int64_set,
        base_lco_with_value_vector_id_gid_get,
        base_lco_with_value_vector_id_gid_set,
        base_lco_with_value_vector_std_uint32_get,
        base_lco_with_value_vector_std_uint32_set,
        base_lco_with_value_parcelset_endpoints_get,
        base_lco_with_value_parcelset_endpoints_set,
        base_lco_with_value_vector_compute_host_target_get,
        base_lco_with_value_vector_compute_host_target_set,
        base_lco_with_value_vector_compute_cuda_target_get,
        base_lco_with_value_vector_compute_cuda_target_set,

        // typed continuations...
        typed_continuation_hpx_agas_response,

        last_action_id
    };

    /// \endcond
}}

/// \cond NOINTERNAL

namespace hpx { namespace serialization
{
    template <
        typename Archive,
        typename Component, typename R, typename ...Args, typename Derived
    >
    HPX_FORCEINLINE
    void serialize(
        Archive& ar
      , ::hpx::actions::basic_action<Component, R(Args...), Derived>& t
      , unsigned int const version = 0
    )
    {}
}}

///////////////////////////////////////////////////////////////////////////////
/// \def HPX_DECLARE_ACTION(func, name)
/// \brief Declares an action type
///
#define HPX_DECLARE_ACTION(...)                                               \
    HPX_DECLARE_ACTION_(__VA_ARGS__)                                          \
    /**/

/// \cond NOINTERNAL

#define HPX_DECLARE_DIRECT_ACTION(...)                                        \
    HPX_DECLARE_ACTION(__VA_ARGS__)                                           \
    /**/

#define HPX_DECLARE_ACTION_(...)                                              \
    HPX_UTIL_EXPAND_(BOOST_PP_CAT(                                            \
        HPX_DECLARE_ACTION_, HPX_UTIL_PP_NARG(__VA_ARGS__)                    \
    )(__VA_ARGS__))                                                           \
    /**/

#define HPX_DECLARE_ACTION_1(func)                                            \
    HPX_DECLARE_ACTION_2(func, BOOST_PP_CAT(func, _action))                   \
    /**/

#define HPX_DECLARE_ACTION_2(func, name) struct name;                         \
    /**/

///////////////////////////////////////////////////////////////////////////////
// Helper macro for action serialization, each of the defined actions needs to
// be registered with the serialization library
#define HPX_DEFINE_GET_ACTION_NAME(action)                                    \
    HPX_DEFINE_GET_ACTION_NAME_(action, action)                               \
/**/
#if defined(HPX_HAVE_ITTNOTIFY) && !defined(HPX_HAVE_APEX)
<<<<<<< HEAD
#define HPX_DEFINE_GET_ACTION_NAME_(action, actionname)                       \
    namespace hpx { namespace actions { namespace detail {                    \
        template<> HPX_ALWAYS_EXPORT                                          \
        char const* get_action_name<action>()                                 \
        {                                                                     \
            return BOOST_PP_STRINGIZE(actionname);                            \
        }                                                                     \
        template<> HPX_ALWAYS_EXPORT                                          \
=======
#define HPX_DEFINE_GET_ACTION_NAME_ITT(action, actionname)                    \
    namespace hpx { namespace actions { namespace detail {                    \
        template<> HPX_ALWAYS_EXPORT                                          \
>>>>>>> 3bf35c45
        util::itt::string_handle const& get_action_name_itt<action>()         \
        {                                                                     \
            static util::itt::string_handle sh(BOOST_PP_STRINGIZE(actionname)); \
            return sh;                                                        \
        }                                                                     \
    }}}                                                                       \
/**/
#else
<<<<<<< HEAD
=======
#define HPX_DEFINE_GET_ACTION_NAME_ITT(action, actionname)
#endif

>>>>>>> 3bf35c45
#define HPX_DEFINE_GET_ACTION_NAME_(action, actionname)                       \
    HPX_DEFINE_GET_ACTION_NAME_ITT(action, actionname)                        \
    namespace hpx { namespace actions { namespace detail {                    \
        template<> HPX_ALWAYS_EXPORT                                          \
        char const* get_action_name<action>()                                 \
        {                                                                     \
            return BOOST_PP_STRINGIZE(actionname);                            \
        }                                                                     \
    }}}                                                                       \
/**/
#endif

#define HPX_REGISTER_ACTION_(...)                                             \
    HPX_UTIL_EXPAND_(BOOST_PP_CAT(                                            \
        HPX_REGISTER_ACTION_, HPX_UTIL_PP_NARG(__VA_ARGS__)                   \
    )(__VA_ARGS__))                                                           \
/**/
#define HPX_REGISTER_ACTION_1(action)                                         \
    HPX_REGISTER_ACTION_2(action, action)                                     \
/**/
#define HPX_REGISTER_ACTION_2(action, actionname)                             \
    HPX_DEFINE_GET_ACTION_NAME_(action, actionname)                           \
    HPX_REGISTER_ACTION_INVOCATION_COUNT(action)                              \
    HPX_REGISTER_PER_ACTION_DATA_COUNTER_TYPES(action)                        \
    namespace hpx { namespace actions {                                       \
        template struct transfer_action<action>;                              \
        template struct transfer_continuation_action<action>;                 \
    }}                                                                        \
/**/

#if defined(HPX_MSVC)
#define HPX_REGISTER_ACTION_EXTERN_DECLARATION(action)                        \
/**/
#else
#define HPX_REGISTER_ACTION_EXTERN_DECLARATION(action)                        \
    namespace hpx { namespace actions {                                       \
        extern template struct HPX_EXPORT transfer_action<action>;            \
        extern template struct HPX_EXPORT transfer_continuation_action<action>;\
    }}                                                                        \
/**/
#endif

///////////////////////////////////////////////////////////////////////////////
#if defined(HPX_HAVE_ITTNOTIFY) && !defined(HPX_HAVE_APEX)
<<<<<<< HEAD
#define HPX_REGISTER_ACTION_DECLARATION_NO_DEFAULT_GUID(action)               \
    namespace hpx { namespace actions { namespace detail {                    \
        template <> HPX_ALWAYS_EXPORT                                         \
        char const* get_action_name<action>();                                \
        template <> HPX_ALWAYS_EXPORT                                         \
        util::itt::string_handle const& get_action_name_itt<action>();        \
    }}}                                                                       \
    HPX_REGISTER_ACTION_EXTERN_DECLARATION(action)                            \
                                                                              \
    namespace hpx { namespace traits {                                        \
        template <>                                                           \
        struct is_action<action>                                              \
          : std::true_type                                                    \
        {};                                                                   \
        template <>                                                           \
        struct needs_automatic_registration<action>                           \
          : std::false_type                                                   \
        {};                                                                   \
    }}                                                                        \
/**/
#else
=======
#define HPX_REGISTER_ACTION_DECLARATION_NO_DEFAULT_GUID_ITT(action)           \
    namespace hpx { namespace actions { namespace detail {                    \
        template <> HPX_ALWAYS_EXPORT                                         \
        util::itt::string_handle const& get_action_name_itt<action>();        \
    }}}                                                                       \
/**/
#else
#define HPX_REGISTER_ACTION_DECLARATION_NO_DEFAULT_GUID_ITT(action)
#endif

>>>>>>> 3bf35c45
#define HPX_REGISTER_ACTION_DECLARATION_NO_DEFAULT_GUID(action)               \
    HPX_REGISTER_ACTION_DECLARATION_NO_DEFAULT_GUID_ITT(action)               \
    namespace hpx { namespace actions { namespace detail {                    \
        template <> HPX_ALWAYS_EXPORT                                         \
        char const* get_action_name<action>();                                \
    }}}                                                                       \
    HPX_REGISTER_ACTION_EXTERN_DECLARATION(action)                            \
                                                                              \
    namespace hpx { namespace traits {                                        \
        template <>                                                           \
        struct is_action<action>                                              \
          : std::true_type                                                    \
        {};                                                                   \
        template <>                                                           \
        struct needs_automatic_registration<action>                           \
          : std::false_type                                                   \
        {};                                                                   \
    }}                                                                        \
/**/
#endif

#define HPX_REGISTER_ACTION_DECLARATION_(...)                                 \
    HPX_UTIL_EXPAND_(BOOST_PP_CAT(                                            \
        HPX_REGISTER_ACTION_DECLARATION_, HPX_UTIL_PP_NARG(__VA_ARGS__)       \
    )(__VA_ARGS__))                                                           \
/**/
#define HPX_REGISTER_ACTION_DECLARATION_1(action)                             \
    HPX_REGISTER_ACTION_DECLARATION_2(action, action)                         \
/**/
#define HPX_REGISTER_ACTION_DECLARATION_2(action, actionname)                 \
    HPX_REGISTER_ACTION_DECLARATION_NO_DEFAULT_GUID(action)                   \
/**/

///////////////////////////////////////////////////////////////////////////////
#define HPX_ACTION_USES_STACK(action, size)                                   \
    namespace hpx { namespace traits                                          \
    {                                                                         \
        template <>                                                           \
        struct action_stacksize<action>                                       \
        {                                                                     \
            enum { value = size };                                            \
        };                                                                    \
    }}                                                                        \
/**/

#define HPX_ACTION_USES_SMALL_STACK(action)                                   \
    HPX_ACTION_USES_STACK(action, threads::thread_stacksize_small)            \
/**/
#define HPX_ACTION_USES_MEDIUM_STACK(action)                                  \
    HPX_ACTION_USES_STACK(action, threads::thread_stacksize_medium)           \
/**/
#define HPX_ACTION_USES_LARGE_STACK(action)                                   \
    HPX_ACTION_USES_STACK(action, threads::thread_stacksize_large)            \
/**/
#define HPX_ACTION_USES_HUGE_STACK(action)                                    \
    HPX_ACTION_USES_STACK(action, threads::thread_stacksize_huge)             \
/**/
// This macro is deprecated. It expands to an inline function which will emit a
// warning.
#define HPX_ACTION_DOES_NOT_SUSPEND(action)                                    \
    HPX_DEPRECATED("HPX_ACTION_DOES_NOT_SUSPEND is deprecated and will be "    \
                   "removed in the next release")                              \
    static inline void BOOST_PP_CAT(HPX_ACTION_DOES_NOT_SUSPEND_, action)();   \
    void BOOST_PP_CAT(HPX_ACTION_DOES_NOT_SUSPEND_, action)()                  \
    {                                                                          \
        BOOST_PP_CAT(HPX_ACTION_DOES_NOT_SUSPEND_, action)();                  \
    }                                                                          \
/**/

///////////////////////////////////////////////////////////////////////////////
#define HPX_ACTION_HAS_PRIORITY(action, priority)                             \
    namespace hpx { namespace traits                                          \
    {                                                                         \
        template <>                                                           \
        struct action_priority<action>                                        \
        {                                                                     \
            enum { value = priority };                                        \
        };                                                                    \
    }}                                                                        \
/**/

#define HPX_ACTION_HAS_LOW_PRIORITY(action)                                   \
    HPX_ACTION_HAS_PRIORITY(action, threads::thread_priority_low)             \
/**/
#define HPX_ACTION_HAS_NORMAL_PRIORITY(action)                                \
    HPX_ACTION_HAS_PRIORITY(action, threads::thread_priority_normal)          \
/**/
#define HPX_ACTION_HAS_CRITICAL_PRIORITY(action)                              \
    HPX_ACTION_HAS_PRIORITY(action, threads::thread_priority_critical)        \
/**/

/// \endcond

/// \def HPX_REGISTER_ACTION_DECLARATION(action)
///
/// \brief Declare the necessary component action boilerplate code.
///
/// The macro \a HPX_REGISTER_ACTION_DECLARATION can be used to declare all the
/// boilerplate code which is required for proper functioning of component
/// actions in the context of HPX.
///
/// The parameter \a action is the type of the action to declare the
/// boilerplate for.
///
/// This macro can be invoked with an optional second parameter. This parameter
/// specifies a unique name of the action to be used for serialization purposes.
/// The second parameter has to be specified if the first parameter is not
/// usable as a plain (non-qualified) C++ identifier, i.e. the first parameter
/// contains special characters which cannot be part of a C++ identifier, such
/// as '<', '>', or ':'.
///
/// \par Example:
///
/// \code
///      namespace app
///      {
///          // Define a simple component exposing one action 'print_greeting'
///          class HPX_COMPONENT_EXPORT server
///            : public hpx::components::simple_component_base<server>
///          {
///              void print_greeting ()
///              {
///                  hpx::cout << "Hey, how are you?\n" << hpx::flush;
///              }
///
///              // Component actions need to be declared, this also defines the
///              // type 'print_greeting_action' representing the action.
///              HPX_DEFINE_COMPONENT_ACTION(server,
///                  print_greeting, print_greeting_action);
///          };
///      }
///
///      // Declare boilerplate code required for each of the component actions.
///      HPX_REGISTER_ACTION_DECLARATION(app::server::print_greeting_action);
/// \endcode
///
/// \note This macro has to be used once for each of the component actions
/// defined using one of the \a HPX_DEFINE_COMPONENT_ACTION macros. It has to
/// be visible in all translation units using the action, thus it is
/// recommended to place it into the header file defining the component.
#define HPX_REGISTER_ACTION_DECLARATION(...)                                  \
    HPX_REGISTER_ACTION_DECLARATION_(__VA_ARGS__)                             \
/**/

/// \def HPX_REGISTER_ACTION(action)
///
/// \brief Define the necessary component action boilerplate code.
///
/// The macro \a HPX_REGISTER_ACTION can be used to define all the
/// boilerplate code which is required for proper functioning of component
/// actions in the context of HPX.
///
/// The parameter \a action is the type of the action to define the
/// boilerplate for.
///
/// This macro can be invoked with an optional second parameter. This parameter
/// specifies a unique name of the action to be used for serialization purposes.
/// The second parameter has to be specified if the first parameter is not
/// usable as a plain (non-qualified) C++ identifier, i.e. the first parameter
/// contains special characters which cannot be part of a C++ identifier, such
/// as '<', '>', or ':'.
///
/// \note This macro has to be used once for each of the component actions
/// defined using one of the \a HPX_DEFINE_COMPONENT_ACTION or
/// \a HPX_DEFINE_PLAIN_ACTION macros. It has to occur exactly once for each of
/// the actions, thus it is recommended to place it into the source file defining
/// the component.
///
/// \note Only one of the forms of this macro \a HPX_REGISTER_ACTION or
///       \a HPX_REGISTER_ACTION_ID should be used for a particular action,
///       never both.
///
#define HPX_REGISTER_ACTION(...)                                              \
    HPX_REGISTER_ACTION_(__VA_ARGS__)                                         \
/**/

/// \def HPX_REGISTER_ACTION_ID(action, actionname, actionid)
///
/// \brief Define the necessary component action boilerplate code and assign a
///        predefined unique id to the action.
///
/// The macro \a HPX_REGISTER_ACTION can be used to define all the
/// boilerplate code which is required for proper functioning of component
/// actions in the context of HPX.
///
/// The parameter \a action is the type of the action to define the
/// boilerplate for.
///
/// The parameter \a actionname specifies an unique name of the action to be
/// used for serialization purposes.
/// The second parameter has to be usable as a plain (non-qualified) C++
/// identifier, it should not contain special characters which cannot be part
/// of a C++ identifier, such as '<', '>', or ':'.
///
/// The parameter \a actionid specifies an unique integer value which will be
/// used to represent the action during serialization.
///
/// \note This macro has to be used once for each of the component actions
/// defined using one of the \a HPX_DEFINE_COMPONENT_ACTION or global actions
/// \a HPX_DEFINE_PLAIN_ACTION macros. It has to occur exactly once for each of
/// the actions, thus it is recommended to place it into the source file defining
/// the component.
///
/// \note Only one of the forms of this macro \a HPX_REGISTER_ACTION or
///       \a HPX_REGISTER_ACTION_ID should be used for a particular action,
///       never both.
///
#define HPX_REGISTER_ACTION_ID(action, actionname, actionid)                  \
    HPX_REGISTER_ACTION_2(action, actionname)                                 \
    HPX_REGISTER_ACTION_FACTORY_ID(actionname, actionid)                      \
/**/

#endif /*HPX_RUNTIME_ACTIONS_BASIC_ACTION_HPP*/<|MERGE_RESOLUTION|>--- conflicted
+++ resolved
@@ -837,20 +837,9 @@
     HPX_DEFINE_GET_ACTION_NAME_(action, action)                               \
 /**/
 #if defined(HPX_HAVE_ITTNOTIFY) && !defined(HPX_HAVE_APEX)
-<<<<<<< HEAD
-#define HPX_DEFINE_GET_ACTION_NAME_(action, actionname)                       \
-    namespace hpx { namespace actions { namespace detail {                    \
-        template<> HPX_ALWAYS_EXPORT                                          \
-        char const* get_action_name<action>()                                 \
-        {                                                                     \
-            return BOOST_PP_STRINGIZE(actionname);                            \
-        }                                                                     \
-        template<> HPX_ALWAYS_EXPORT                                          \
-=======
 #define HPX_DEFINE_GET_ACTION_NAME_ITT(action, actionname)                    \
     namespace hpx { namespace actions { namespace detail {                    \
         template<> HPX_ALWAYS_EXPORT                                          \
->>>>>>> 3bf35c45
         util::itt::string_handle const& get_action_name_itt<action>()         \
         {                                                                     \
             static util::itt::string_handle sh(BOOST_PP_STRINGIZE(actionname)); \
@@ -859,12 +848,9 @@
     }}}                                                                       \
 /**/
 #else
-<<<<<<< HEAD
-=======
 #define HPX_DEFINE_GET_ACTION_NAME_ITT(action, actionname)
 #endif
 
->>>>>>> 3bf35c45
 #define HPX_DEFINE_GET_ACTION_NAME_(action, actionname)                       \
     HPX_DEFINE_GET_ACTION_NAME_ITT(action, actionname)                        \
     namespace hpx { namespace actions { namespace detail {                    \
@@ -875,7 +861,6 @@
         }                                                                     \
     }}}                                                                       \
 /**/
-#endif
 
 #define HPX_REGISTER_ACTION_(...)                                             \
     HPX_UTIL_EXPAND_(BOOST_PP_CAT(                                            \
@@ -909,29 +894,6 @@
 
 ///////////////////////////////////////////////////////////////////////////////
 #if defined(HPX_HAVE_ITTNOTIFY) && !defined(HPX_HAVE_APEX)
-<<<<<<< HEAD
-#define HPX_REGISTER_ACTION_DECLARATION_NO_DEFAULT_GUID(action)               \
-    namespace hpx { namespace actions { namespace detail {                    \
-        template <> HPX_ALWAYS_EXPORT                                         \
-        char const* get_action_name<action>();                                \
-        template <> HPX_ALWAYS_EXPORT                                         \
-        util::itt::string_handle const& get_action_name_itt<action>();        \
-    }}}                                                                       \
-    HPX_REGISTER_ACTION_EXTERN_DECLARATION(action)                            \
-                                                                              \
-    namespace hpx { namespace traits {                                        \
-        template <>                                                           \
-        struct is_action<action>                                              \
-          : std::true_type                                                    \
-        {};                                                                   \
-        template <>                                                           \
-        struct needs_automatic_registration<action>                           \
-          : std::false_type                                                   \
-        {};                                                                   \
-    }}                                                                        \
-/**/
-#else
-=======
 #define HPX_REGISTER_ACTION_DECLARATION_NO_DEFAULT_GUID_ITT(action)           \
     namespace hpx { namespace actions { namespace detail {                    \
         template <> HPX_ALWAYS_EXPORT                                         \
@@ -942,7 +904,6 @@
 #define HPX_REGISTER_ACTION_DECLARATION_NO_DEFAULT_GUID_ITT(action)
 #endif
 
->>>>>>> 3bf35c45
 #define HPX_REGISTER_ACTION_DECLARATION_NO_DEFAULT_GUID(action)               \
     HPX_REGISTER_ACTION_DECLARATION_NO_DEFAULT_GUID_ITT(action)               \
     namespace hpx { namespace actions { namespace detail {                    \
@@ -962,7 +923,6 @@
         {};                                                                   \
     }}                                                                        \
 /**/
-#endif
 
 #define HPX_REGISTER_ACTION_DECLARATION_(...)                                 \
     HPX_UTIL_EXPAND_(BOOST_PP_CAT(                                            \
