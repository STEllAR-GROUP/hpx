//  Copyright (c) 2007-2016 Hartmut Kaiser
//
//  Distributed under the Boost Software License, Version 1.0. (See accompanying
//  file LICENSE_1_0.txt or copy at http://www.boost.org/LICENSE_1_0.txt)

/// \file hpx/runtime/launch_policy.hpp

#if !defined(HPX_RUNTIME_LAUNCH_POLICY_AUG_13_2015_0647PM)
#define HPX_RUNTIME_LAUNCH_POLICY_AUG_13_2015_0647PM

#include <hpx/config.hpp>
#include <hpx/runtime/serialization/serialization_fwd.hpp>

namespace hpx
{
    /// \cond NOINTERNAL
    namespace detail
    {
        enum class launch_policy
        {
            async = 0x01,
            deferred = 0x02,
            task = 0x04,  // see N3632
            sync = 0x08,
            fork = 0x10,  // same as async, but forces continuation stealing
            apply = 0x20,

            sync_policies = 0x0a,       // sync | deferred
            async_policies = 0x15,      // async | task | fork
            all = 0x3f                  // async | deferred | task | sync |
                                        // fork | apply
        };

        struct policy_holder
        {
            HPX_CONSTEXPR explicit policy_holder(launch_policy p) HPX_NOEXCEPT
              : policy_(p)
            {}

            HPX_CONSTEXPR operator launch_policy() const HPX_NOEXCEPT
            {
                return policy_;
            }

            HPX_CONSTEXPR explicit operator bool() const HPX_NOEXCEPT
            {
                return static_cast<int>(policy_) != 0;
            }

            launch_policy policy_;

        private:
            friend class serialization::access;

            HPX_EXPORT void load(serialization::input_archive& ar, unsigned);
            HPX_EXPORT void save(serialization::output_archive& ar, unsigned) const;

            HPX_SERIALIZATION_SPLIT_MEMBER()
        };

        struct async_policy : policy_holder
        {
            HPX_CONSTEXPR async_policy() HPX_NOEXCEPT
              : policy_holder(launch_policy::async)
            {}
        };

        struct fork_policy : policy_holder
        {
            HPX_CONSTEXPR fork_policy() HPX_NOEXCEPT
              : policy_holder(launch_policy::fork)
            {}
        };

        struct sync_policy : policy_holder
        {
            HPX_CONSTEXPR sync_policy() HPX_NOEXCEPT
              : policy_holder(launch_policy::sync)
            {}
        };

        struct deferred_policy : policy_holder
        {
            HPX_CONSTEXPR deferred_policy() HPX_NOEXCEPT
              : policy_holder(launch_policy::deferred)
            {}
        };

        struct apply_policy : policy_holder
        {
            HPX_CONSTEXPR apply_policy() HPX_NOEXCEPT
              : policy_holder(launch_policy::apply)
            {}
        };

        ///////////////////////////////////////////////////////////////////////////
        HPX_CONSTEXPR inline policy_holder
        operator&(policy_holder lhs, policy_holder rhs) HPX_NOEXCEPT
        {
            return policy_holder(static_cast<launch_policy>(
                    static_cast<int>(lhs.policy_) & static_cast<int>(rhs.policy_)
                ));
        }

        HPX_CONSTEXPR inline policy_holder
        operator|(policy_holder lhs, policy_holder rhs) HPX_NOEXCEPT
        {
            return policy_holder(static_cast<launch_policy>(
                    static_cast<int>(lhs.policy_) | static_cast<int>(rhs.policy_)
                ));
        }

        HPX_CONSTEXPR inline policy_holder
        operator^(policy_holder lhs, policy_holder rhs) HPX_NOEXCEPT
        {
            return policy_holder(static_cast<launch_policy>(
                    static_cast<int>(lhs.policy_) ^ static_cast<int>(rhs.policy_)
                ));
        }

        HPX_CONSTEXPR inline policy_holder
        operator~(policy_holder p) HPX_NOEXCEPT
        {
            return policy_holder(static_cast<launch_policy>(
                    ~static_cast<int>(p.policy_)
                ));
        }

        inline policy_holder
        operator&=(policy_holder& lhs, policy_holder rhs) HPX_NOEXCEPT
        {
            lhs = lhs & rhs;
            return lhs;
        }

        inline policy_holder
        operator|=(policy_holder& lhs, policy_holder rhs) HPX_NOEXCEPT
        {
            lhs = lhs | rhs;
            return lhs;
        }

        inline policy_holder
        operator^=(policy_holder& lhs, policy_holder rhs) HPX_NOEXCEPT
        {
            lhs = lhs ^ rhs;
            return lhs;
        }

        HPX_CONSTEXPR inline bool
        operator==(policy_holder lhs, policy_holder rhs) HPX_NOEXCEPT
        {
            return static_cast<int>(lhs.policy_) == static_cast<int>(rhs.policy_);
        }

        HPX_CONSTEXPR inline bool
        operator!=(policy_holder lhs, policy_holder rhs) HPX_NOEXCEPT
        {
            return static_cast<int>(lhs.policy_) != static_cast<int>(rhs.policy_);
        }
    }
    /// \endcond

    ///////////////////////////////////////////////////////////////////////
    /// Launch policies for \a hpx::async etc.
    struct launch : detail::policy_holder
    {
        ///////////////////////////////////////////////////////////////////////
        /// Default constructor. This creates a launch policy representing all
        /// possible launch modes
        HPX_CONSTEXPR launch() HPX_NOEXCEPT
          : detail::policy_holder{detail::launch_policy::all}
        {}

        /// \cond NOINTERNAL
        HPX_CONSTEXPR launch(detail::policy_holder ph) HPX_NOEXCEPT
          : detail::policy_holder{ph}
        {}
        /// \endcond

        /// Create a launch policy representing asynchronous execution
        HPX_CONSTEXPR launch(detail::async_policy) HPX_NOEXCEPT
          : detail::policy_holder{detail::launch_policy::async}
        {}

        /// Create a launch policy representing asynchronous execution. The
        /// new thread is executed in a preferred way
        HPX_CONSTEXPR launch(detail::fork_policy) HPX_NOEXCEPT
          : detail::policy_holder{detail::launch_policy::fork}
        {}

        /// Create a launch policy representing synchronous execution
        HPX_CONSTEXPR launch(detail::sync_policy) HPX_NOEXCEPT
          : detail::policy_holder{detail::launch_policy::sync}
        {}

        /// Create a launch policy representing deferred execution
        HPX_CONSTEXPR launch(detail::deferred_policy) HPX_NOEXCEPT
          : detail::policy_holder{detail::launch_policy::deferred}
        {}

        /// Create a launch policy representing fire and forget execution
        HPX_CONSTEXPR launch(detail::apply_policy) HPX_NOEXCEPT
          : detail::policy_holder{detail::launch_policy::apply}
        {}

        ///////////////////////////////////////////////////////////////////////
        /// \cond NOINTERNAL
        using async_policy = detail::async_policy;
        using fork_policy = detail::fork_policy;
        using sync_policy = detail::sync_policy;
        using deferred_policy = detail::deferred_policy;
        using apply_policy = detail::apply_policy;
        /// \endcond

        ///////////////////////////////////////////////////////////////////////
<<<<<<< HEAD
/*
#if defined(HPX_HAVE_CXX11_CONSTEXPR)
        HPX_EXPORT constexpr static detail::async_policy async =
            detail::async_policy{};
        HPX_EXPORT constexpr static detail::fork_policy fork =
            detail::fork_policy{};
        HPX_EXPORT constexpr static detail::sync_policy sync =
            detail::sync_policy{};
        HPX_EXPORT constexpr static detail::deferred_policy deferred =
            detail::deferred_policy{};
        HPX_EXPORT constexpr static detail::apply_policy apply =
            detail::apply_policy{};

        HPX_EXPORT constexpr static detail::policy_holder all =
            detail::policy_holder{detail::launch_policy::all};
        HPX_EXPORT constexpr static detail::policy_holder sync_policies =
            detail::policy_holder{detail::launch_policy::sync_policies};
        HPX_EXPORT constexpr static detail::policy_holder async_policies =
            detail::policy_holder{detail::launch_policy::async_policies};
#else
*/
=======
        /// Predefined launch policy representing asynchronous execution
>>>>>>> 4d4bfe0e
        HPX_EXPORT static const detail::async_policy async;

        /// Predefined launch policy representing asynchronous execution.The
        /// new thread is executed in a preferred way
        HPX_EXPORT static const detail::fork_policy fork;

        /// Predefined launch policy representing synchronous execution
        HPX_EXPORT static const detail::sync_policy sync;

        /// Predefined launch policy representing deferred execution
        HPX_EXPORT static const detail::deferred_policy deferred;

        /// Predefined launch policy representing fire and forget execution
        HPX_EXPORT static const detail::apply_policy apply;

        /// \cond NOINTERNAL
        HPX_EXPORT static const detail::policy_holder all;
        HPX_EXPORT static const detail::policy_holder sync_policies;
        HPX_EXPORT static const detail::policy_holder async_policies;
<<<<<<< HEAD
//#endif
=======
        /// \endcond
>>>>>>> 4d4bfe0e
    };

    ///////////////////////////////////////////////////////////////////////////
    /// \cond NOINTERNAL
    namespace detail
    {
        HPX_FORCEINLINE HPX_CONSTEXPR
        bool has_async_policy(launch p) HPX_NOEXCEPT
        {
            return bool(
                p & detail::policy_holder{detail::launch_policy::async_policies}
            );
        }
    }
    /// \endcond
}

#endif<|MERGE_RESOLUTION|>--- conflicted
+++ resolved
@@ -214,31 +214,7 @@
         /// \endcond
 
         ///////////////////////////////////////////////////////////////////////
-<<<<<<< HEAD
-/*
-#if defined(HPX_HAVE_CXX11_CONSTEXPR)
-        HPX_EXPORT constexpr static detail::async_policy async =
-            detail::async_policy{};
-        HPX_EXPORT constexpr static detail::fork_policy fork =
-            detail::fork_policy{};
-        HPX_EXPORT constexpr static detail::sync_policy sync =
-            detail::sync_policy{};
-        HPX_EXPORT constexpr static detail::deferred_policy deferred =
-            detail::deferred_policy{};
-        HPX_EXPORT constexpr static detail::apply_policy apply =
-            detail::apply_policy{};
-
-        HPX_EXPORT constexpr static detail::policy_holder all =
-            detail::policy_holder{detail::launch_policy::all};
-        HPX_EXPORT constexpr static detail::policy_holder sync_policies =
-            detail::policy_holder{detail::launch_policy::sync_policies};
-        HPX_EXPORT constexpr static detail::policy_holder async_policies =
-            detail::policy_holder{detail::launch_policy::async_policies};
-#else
-*/
-=======
         /// Predefined launch policy representing asynchronous execution
->>>>>>> 4d4bfe0e
         HPX_EXPORT static const detail::async_policy async;
 
         /// Predefined launch policy representing asynchronous execution.The
@@ -258,11 +234,6 @@
         HPX_EXPORT static const detail::policy_holder all;
         HPX_EXPORT static const detail::policy_holder sync_policies;
         HPX_EXPORT static const detail::policy_holder async_policies;
-<<<<<<< HEAD
-//#endif
-=======
-        /// \endcond
->>>>>>> 4d4bfe0e
     };
 
     ///////////////////////////////////////////////////////////////////////////
