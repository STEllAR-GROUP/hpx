--- conflicted
+++ resolved
@@ -457,15 +457,9 @@
         thread_id_repr_type id)
     {
         this->rebind_stack();     // count how often a coroutines object was reused
-<<<<<<< HEAD
         m_fun = std::forward<Functor>(f);
         target_ = std::move(target);
         this->super_type::rebind(id);
-=======
-        m_fun = boost::forward<Functor>(f);
-        target_ = boost::move(target);
-        this->super_type::rebind_base(id);
->>>>>>> ef0ea7af
     }
 
     // the memory for the threads is managed by a lockfree caching_freelist
