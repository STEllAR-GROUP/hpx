# Copyright (c) 2007-2013 Hartmut Kaiser
# Copyright (c) 2011      Bryce Adelstein-Lelbach
#
# Distributed under the Boost Software License, Version 1.0. (See accompanying
# file LICENSE_1_0.txt or copy at http://www.boost.org/LICENSE_1_0.txt)

set(example_programs
    component_ctors
    component_in_executable
    component_inheritance
    component_inheritance_simple
    component_with_executor
    composable_guard
    data_actions
    error_handling
    event_synchronization
    factorial
    fibonacci
    fibonacci_await
    fibonacci_one
    fibonacci_futures
    fibonacci_futures_distributed
    fractals
    fractals_struct
    interest_calculator
    non_atomic_rma
    pingpong
    print_to_console
    quicksort
    simple_future_continuation
    simplest_hello_world
    timed_futures
    timed_wake
    use_main_thread
    wait_composition
    zerocopy_rdma
   )

if(HPX_LOCAL_SCHEDULER OR HPX_ALL_SCHEDULERS)
  set(example_programs ${example_programs}
      fractals_executor
     )
endif()

if(HPX_HAVE_CXX11_LAMBDAS)
  set(example_programs ${example_programs}
      hello_world
      fibonacci_dataflow
      1d_wave_equation
<<<<<<< HEAD
      vector_zip_dotproduct
      vector_counting_dotproduct
     )

  # MSVC 2010 is not able to cope with this example
  if(NOT MSVC10)
    set(example_programs ${example_programs}
        fibonacci_dataflow
        )
  endif()
endif()

# MSVC 2010 is not able to cope with this example
if(NOT MSVC10)
  set(example_programs ${example_programs}
      fibonacci_await
      fibonacci_futures_distributed
=======
      vector_dotproduct
>>>>>>> 3b2f2883
     )
endif()

set(component_in_executable_FLAGS DEPENDENCIES iostreams_component)
set(component_ctors_FLAGS DEPENDENCIES iostreams_component)
set(component_with_executor_FLAGS DEPENDENCIES iostreams_component)
set(event_synchronization_FLAGS DEPENDENCIES iostreams_component)

set(error_handling_FLAGS DEPENDENCIES iostreams_component)
set(fractals_FLAGS DEPENDENCIES iostreams_component)
set(fractals_executor_FLAGS DEPENDENCIES iostreams_component)
if(HPX_HAVE_COMPRESSION_SNAPPY AND SNAPPY_FOUND)
  set(hello_world_FLAGS DEPENDENCIES iostreams_component compress_snappy_lib)
else()
  set(hello_world_FLAGS DEPENDENCIES iostreams_component)
endif()
set(1d_wave_equation_FLAGS DEPENDENCIES iostreams_component)
set(simplest_hello_world_FLAGS DEPENDENCIES iostreams_component)
set(component_inheritance_FLAGS DEPENDENCIES iostreams_component)
set(component_inheritance_simple_FLAGS DEPENDENCIES iostreams_component)
set(interest_calculator_FLAGS DEPENDENCIES dataflow_component)
set(simple_future_continuation_FLAGS DEPENDENCIES iostreams_component)
set(timed_futures_FLAGS DEPENDENCIES iostreams_component)
set(pingpong_FLAGS DEPENDENCIES iostreams_component)
set(vector_zip_dotproduct_FLAGS DEPENDENCIES iostreams_component)
set(vector_counting_dotproduct_FLAGS DEPENDENCIES iostreams_component)

foreach(example_program ${example_programs})
  set(sources
      ${example_program}.cpp)

  source_group("Source Files" FILES ${sources})

  # add example executable
  add_hpx_executable(${example_program}
                     SOURCES ${sources}
                     ${${example_program}_FLAGS}
                     FOLDER "Examples/Quickstart")

  # add a custom target for this example
  add_hpx_pseudo_target(examples.quickstart.${example_program})

  # make pseudo-targets depend on master pseudo-target
  add_hpx_pseudo_dependencies(examples.quickstart
                              examples.quickstart.${example_program})

  # add dependencies to pseudo-target
  add_hpx_pseudo_dependencies(examples.quickstart.${example_program}
                              ${example_program}_exe)
endforeach()
<|MERGE_RESOLUTION|>--- conflicted
+++ resolved
@@ -47,27 +47,8 @@
       hello_world
       fibonacci_dataflow
       1d_wave_equation
-<<<<<<< HEAD
       vector_zip_dotproduct
       vector_counting_dotproduct
-     )
-
-  # MSVC 2010 is not able to cope with this example
-  if(NOT MSVC10)
-    set(example_programs ${example_programs}
-        fibonacci_dataflow
-        )
-  endif()
-endif()
-
-# MSVC 2010 is not able to cope with this example
-if(NOT MSVC10)
-  set(example_programs ${example_programs}
-      fibonacci_await
-      fibonacci_futures_distributed
-=======
-      vector_dotproduct
->>>>>>> 3b2f2883
      )
 endif()
 
