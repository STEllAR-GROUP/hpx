# Copyright (c) 2017 Hartmut Kaiser
#
# SPDX-License-Identifier: BSL-1.0
# Distributed under the Boost Software License, Version 1.0. (See accompanying
# file LICENSE_1_0.txt or copy at http://www.boost.org/LICENSE_1_0.txt)

set(tests
    scheduler_priority_check
    shutdown_suspended_pus
    suspend_disabled
    suspend_pool
    suspend_pool_external
    suspend_runtime
    suspend_thread
    suspend_thread_external
    suspend_thread_timed
)

<<<<<<< HEAD
# TODO: Enable on all platforms and standards when C++14 is required and test is
# fully fixed.
if (NOT MSVC AND "${HPX_CXX_STANDARD}" GREATER 11)
=======
if (HPX_CXX_STANDARD GREATER 11)
>>>>>>> 9e03eea1
  set(tests ${tests}
    cross_pool_injection
  )
endif()

# NB. threads = -2 = threads = 'cores'
# NB. threads = -1 = threads = 'all'

set(cross_pool_injection_PARAMETERS THREADS_PER_LOCALITY -1)
set(scheduler_priority_check_PARAMETERS THREADS_PER_LOCALITY -1)
set(shutdown_suspended_pus_PARAMETERS THREADS_PER_LOCALITY 4)
set(suspend_disabled_PARAMETERS THREADS_PER_LOCALITY 4)
set(suspend_pool_PARAMETERS THREADS_PER_LOCALITY 4)
set(suspend_pool_external_PARAMETERS THREADS_PER_LOCALITY 4)
set(suspend_runtime_PARAMETERS THREADS_PER_LOCALITY 4)
set(suspend_thread_PARAMETERS THREADS_PER_LOCALITY 4)
set(suspend_thread_external_PARAMETERS THREADS_PER_LOCALITY 4)
set(suspend_thread_timed_PARAMETERS THREADS_PER_LOCALITY 4)

foreach(test ${tests})
  set(sources
      ${test}.cpp)

  source_group("Source Files" FILES ${sources})

  # add example executable
  add_hpx_executable(${test}_test
    INTERNAL_FLAGS
    SOURCES ${sources}
    ${${test}_FLAGS}
    EXCLUDE_FROM_ALL
    HPX_PREFIX ${HPX_BUILD_PREFIX}
    FOLDER "Tests/Unit/ResourcePartitioner/")

  add_hpx_unit_test("resource" ${test} ${${test}_PARAMETERS})

endforeach()
<|MERGE_RESOLUTION|>--- conflicted
+++ resolved
@@ -16,13 +16,8 @@
     suspend_thread_timed
 )
 
-<<<<<<< HEAD
-# TODO: Enable on all platforms and standards when C++14 is required and test is
-# fully fixed.
-if (NOT MSVC AND "${HPX_CXX_STANDARD}" GREATER 11)
-=======
+# TODO: Enable unconditionally when C++14 is required.
 if (HPX_CXX_STANDARD GREATER 11)
->>>>>>> 9e03eea1
   set(tests ${tests}
     cross_pool_injection
   )
