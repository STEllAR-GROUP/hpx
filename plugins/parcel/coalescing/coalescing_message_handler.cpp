//  Copyright (c) 2007-2016 Hartmut Kaiser
//
//  Distributed under the Boost Software License, Version 1.0. (See accompanying
//  file LICENSE_1_0.txt or copy at http://www.boost.org/LICENSE_1_0.txt)

#include <hpx/config.hpp>

#if defined(HPX_HAVE_PARCEL_COALESCING)
#include <hpx/traits/plugin_config_data.hpp>
#include <hpx/runtime/get_config_entry.hpp>
#include <hpx/runtime/parcelset/parcelport.hpp>
#include <hpx/util/unlock_guard.hpp>
#include <hpx/util/high_resolution_clock.hpp>
#include <hpx/util/get_and_reset_value.hpp>
#include <hpx/util/assert.hpp>
#include <hpx/util/bind.hpp>

#include <hpx/plugins/message_handler_factory.hpp>
#include <hpx/plugins/parcel/coalescing_message_handler.hpp>
#include <hpx/plugins/parcel/coalescing_counter_registry.hpp>

#include <boost/lexical_cast.hpp>
#include <boost/accumulators/accumulators.hpp>

#include <chrono>
#include <mutex>
#include <string>
#include <utility>
#include <vector>

namespace hpx { namespace traits
{
    // Inject additional configuration data into the factory registry for this
    // type. This information ends up in the system wide configuration database
    // under the plugin specific section:
    //
    //      [hpx.plugins.coalescing_message_handler]
    //      ...
    //      num_messages = 50
    //      interval = 100
    //
    template <>
    struct plugin_config_data<hpx::plugins::parcel::coalescing_message_handler>
    {
        static char const* call()
        {
            return "num_messages = 50\n"
                   "interval = 100\n"
                   "allow_background_flush = 1";
        }
    };
}}

///////////////////////////////////////////////////////////////////////////////
HPX_REGISTER_PLUGIN_MODULE_DYNAMIC();
HPX_REGISTER_MESSAGE_HANDLER_FACTORY(
    hpx::plugins::parcel::coalescing_message_handler,
    coalescing_message_handler);

///////////////////////////////////////////////////////////////////////////////
namespace hpx { namespace plugins { namespace parcel
{
    namespace detail
    {
        std::size_t get_num_messages(std::size_t num_messages)
        {
            if (std::size_t(-1) != num_messages)
                return num_messages;

            return boost::lexical_cast<std::size_t>(hpx::get_config_entry(
                "hpx.plugins.coalescing_message_handler.num_messages", 50));
        }

        std::size_t get_interval(std::size_t interval)
        {
            if (std::size_t(-1) != interval)
                return interval;

            return boost::lexical_cast<std::size_t>(hpx::get_config_entry(
                "hpx.plugins.coalescing_message_handler.interval", 100));
        }

        bool get_background_flush()
        {
            std::string value = hpx::get_config_entry(
                "hpx.plugins.coalescing_message_handler.allow_background_flush",
                "1");
            return !value.empty() && value[0] != '0';
        }
    }

    coalescing_message_handler::coalescing_message_handler(
            char const* action_name, parcelset::parcelport* pp, std::size_t num,
            std::size_t interval)
      : pp_(pp), buffer_(detail::get_num_messages(num)),
        timer_(
            util::bind(&coalescing_message_handler::timer_flush, this_()),
<<<<<<< HEAD
            util::bind(&coalescing_message_handler::flush_terminate, this_()),
            boost::chrono::microseconds(detail::get_interval(interval)),
=======
            util::bind(&coalescing_message_handler::flush, this_(),
                parcelset::policies::message_handler::flush_mode_timer, true),
            std::chrono::microseconds(detail::get_interval(interval)),
>>>>>>> 2b7a4e4c
            std::string(action_name) + "_timer",
            true),
        stopped_(false),
        allow_background_flush_(detail::get_background_flush()),
        action_name_(action_name),
        num_parcels_(0), reset_num_parcels_(0),
            reset_num_parcels_per_message_parcels_(0),
        num_messages_(0), reset_num_messages_(0),
            reset_num_parcels_per_message_messages_(0),
        started_at_(util::high_resolution_clock::now()),
        reset_time_num_parcels_(0),
        last_parcel_time_(started_at_),
        histogram_min_boundary_(-1),
        histogram_max_boundary_(-1),
        histogram_num_buckets_(-1)
    {
        // register performance counter functions
        using util::placeholders::_1;
        using util::placeholders::_2;
        using util::placeholders::_3;
        using util::placeholders::_4;
        coalescing_counter_registry::instance().register_action(action_name,
            util::bind(&coalescing_message_handler::get_parcels_count, this, _1),
            util::bind(&coalescing_message_handler::get_messages_count, this, _1),
            util::bind(&coalescing_message_handler::
                get_parcels_per_message_count, this, _1),
            util::bind(&coalescing_message_handler::
                get_average_time_between_parcels, this, _1),
            util::bind(&coalescing_message_handler::
                get_time_between_parcels_histogram_creator, this, _1, _2, _3, _4));
    }

    void coalescing_message_handler::put_parcel(
        parcelset::locality const& dest, parcelset::parcel p,
        write_handler_type f)
    {
        std::unique_lock<mutex_type> l(mtx_);
        ++num_parcels_;

        // collect data for time between parcels histogram
        if (time_between_parcels_)
        {
            boost::int64_t parcel_time = util::high_resolution_clock::now();
            (*time_between_parcels_)(parcel_time - last_parcel_time_);
            last_parcel_time_ = parcel_time;
        }

        if (stopped_) {
            ++num_messages_;
            l.unlock();

            // this instance should not buffer parcels anymore
            pp_->put_parcel(dest, std::move(p), f);
            return;
        }

        detail::message_buffer::message_buffer_append_state s =
            buffer_.append(dest, std::move(p), std::move(f));

        switch(s) {
        case detail::message_buffer::first_message:
            timer_.start(false);        // start deadline timer to flush buffer
            l.unlock();
            break;

        case detail::message_buffer::normal:
            if (timer_.is_started())
                break;

            timer_.start(false);        // start deadline timer to flush buffer
            l.unlock();
            break;

        case detail::message_buffer::buffer_now_full:
            flush_locked(l,
                parcelset::policies::message_handler::flush_mode_buffer_full,
                false, true);
            break;

        default:
            l.unlock();
            HPX_THROW_EXCEPTION(bad_parameter,
                "coalescing_message_handler::put_parcel",
                "unexpected return value from message_buffer::append");
            return;
        }
    }

    bool coalescing_message_handler::timer_flush()
    {
        // adjust timer if needed
        std::unique_lock<mutex_type> l(mtx_);
        if (!buffer_.empty())
        {
            flush_locked(l,
                parcelset::policies::message_handler::flush_mode_timer,
                false, false);
        }

        // do not restart timer for now, will be restarted on next parcel
        return false;
    }

    bool coalescing_message_handler::flush(
        parcelset::policies::message_handler::flush_mode mode,
        bool stop_buffering)
    {
        std::unique_lock<mutex_type> l(mtx_);
        return flush_locked(l, mode, stop_buffering, true);
    }

    void coalescing_message_handler::flush_terminate()
    {
        std::unique_lock<mutex_type> l(mtx_);
        flush_locked(l, parcelset::policies::message_handler::flush_mode_timer, true, true);
    }

    bool coalescing_message_handler::flush_locked(
        std::unique_lock<mutex_type>& l,
        parcelset::policies::message_handler::flush_mode mode,
        bool stop_buffering, bool cancel_timer)
    {
        HPX_ASSERT(l.owns_lock());

        // proceed with background work only if explicitly allowed
        if (!allow_background_flush_ &&
            mode == parcelset::policies::message_handler::flush_mode_background_work)
        {
            return false;
        }

        if (!stopped_ && stop_buffering) {
            stopped_ = true;

            //util::unlock_guard<std::unique_lock<mutex_type> > ul(l);
            timer_.stop();              // interrupt timer
        }

        if (cancel_timer)
        {
            timer_.stop();
        }

        if (buffer_.empty())
            return false;

        detail::message_buffer buff (buffer_.capacity());
        std::swap(buff, buffer_);

        ++num_messages_;
        l.unlock();

        HPX_ASSERT(nullptr != pp_);
        buff(pp_);                   // 'invoke' the buffer

        return true;
    }

    // performance counter values
    boost::int64_t
    coalescing_message_handler::get_average_time_between_parcels(bool reset)
    {
        std::unique_lock<mutex_type> l(mtx_);
        boost::int64_t now = util::high_resolution_clock::now();
        if (num_parcels_ == 0)
        {
            if (reset) started_at_ = now;
            return 0;
        }

        boost::int64_t num_parcels = num_parcels_ - reset_time_num_parcels_;
        if (num_parcels == 0)
        {
            if (reset) started_at_ = now;
            return 0;
        }

        HPX_ASSERT(now >= started_at_);
        boost::int64_t value = (now - started_at_) / num_parcels;

        if (reset)
        {
            started_at_ = now;
            reset_time_num_parcels_ = num_parcels_;
        }

        return value;
    }

    boost::int64_t coalescing_message_handler::get_parcels_count(bool reset)
    {
        std::unique_lock<mutex_type> l(mtx_);
        boost::int64_t num_parcels = num_parcels_ - reset_num_parcels_;
        if (reset)
            reset_num_parcels_ = num_parcels_;
        return num_parcels;
    }

    boost::int64_t
        coalescing_message_handler::get_parcels_per_message_count(bool reset)
    {
        std::unique_lock<mutex_type> l(mtx_);

        if (num_messages_ == 0)
        {
            if (reset)
            {
                reset_num_parcels_per_message_parcels_ = num_parcels_;
                reset_num_parcels_per_message_messages_ = num_messages_;
            }
            return 0;
        }

        boost::int64_t num_parcels =
            num_parcels_ - reset_num_parcels_per_message_parcels_;
        boost::int64_t
            num_messages = num_messages_ - reset_num_parcels_per_message_messages_;

        if (reset)
        {
            reset_num_parcels_per_message_parcels_ = num_parcels_;
            reset_num_parcels_per_message_messages_ = num_messages_;
        }

        if (num_messages == 0)
            return 0;

        return num_parcels / num_messages;
    }

    boost::int64_t coalescing_message_handler::get_messages_count(bool reset)
    {
        std::unique_lock<mutex_type> l(mtx_);
        boost::int64_t num_messages = num_messages_ - reset_num_messages_;
        if (reset)
            reset_num_messages_ = num_messages_;
        return num_messages;
    }

    std::vector<boost::int64_t>
    coalescing_message_handler::get_time_between_parcels_histogram(bool reset)
    {
        std::vector<boost::int64_t> result;

        std::unique_lock<mutex_type> l(mtx_);
        if (!time_between_parcels_)
        {
            HPX_THROW_EXCEPTION(bad_parameter,
                "coalescing_message_handler::"
                    "get_time_between_parcels_histogram",
                "parcel-arrival-histogram counter was not initialized for "
                "action type: " + action_name_);
            return result;
        }

        // first add histogram parameters
        result.push_back(histogram_min_boundary_);
        result.push_back(histogram_max_boundary_);
        result.push_back(histogram_num_buckets_);

        auto data = hpx::util::histogram(*time_between_parcels_);
        for (auto const& item : data)
        {
            result.push_back(boost::int64_t(item.second * 1000));
        }

        return result;
    }

    void
    coalescing_message_handler::get_time_between_parcels_histogram_creator(
        boost::int64_t min_boundary, boost::int64_t max_boundary,
        boost::int64_t num_buckets,
        util::function_nonser<std::vector<boost::int64_t>(bool)>& result)
    {
        std::unique_lock<mutex_type> l(mtx_);
        if (time_between_parcels_)
        {
            result = util::bind(&coalescing_message_handler::
                get_time_between_parcels_histogram, this, util::placeholders::_1);
            return;
        }

        histogram_min_boundary_ = min_boundary;
        histogram_max_boundary_ = max_boundary;
        histogram_num_buckets_ = num_buckets;

        time_between_parcels_.reset(new histogram_collector_type(
            hpx::util::tag::histogram::num_bins = double(num_buckets),
            hpx::util::tag::histogram::min_range = double(min_boundary),
            hpx::util::tag::histogram::max_range = double(max_boundary)));
        last_parcel_time_ = util::high_resolution_clock::now();

        result = util::bind(&coalescing_message_handler::
            get_time_between_parcels_histogram, this, util::placeholders::_1);
    }

    ///////////////////////////////////////////////////////////////////////////
    // register the given action (called during startup)
    void coalescing_message_handler::register_action(char const* action,
        error_code& ec)
    {
        coalescing_counter_registry::instance().register_action(action);
        if (&ec != &throws)
            ec = make_success_code();
    }
}}}

#endif<|MERGE_RESOLUTION|>--- conflicted
+++ resolved
@@ -95,14 +95,8 @@
       : pp_(pp), buffer_(detail::get_num_messages(num)),
         timer_(
             util::bind(&coalescing_message_handler::timer_flush, this_()),
-<<<<<<< HEAD
             util::bind(&coalescing_message_handler::flush_terminate, this_()),
-            boost::chrono::microseconds(detail::get_interval(interval)),
-=======
-            util::bind(&coalescing_message_handler::flush, this_(),
-                parcelset::policies::message_handler::flush_mode_timer, true),
             std::chrono::microseconds(detail::get_interval(interval)),
->>>>>>> 2b7a4e4c
             std::string(action_name) + "_timer",
             true),
         stopped_(false),
