//  Copyright (c) 2019 Thomas Heller
//
//  SPDX-License-Identifier: BSL-1.0
//  Distributed under the Boost Software License, Version 1.0. (See accompanying
//  file LICENSE_1_0.txt or copy at http://www.boost.org/LICENSE_1_0.txt)

//  Make HPX inspect tool happy:
//                               hpxinspect:noinclude:HPX_ASSERT
//                               hpxinspect:noinclude:HPX_ASSERT_MSG

//  Note: There are no include guards. This is intentional.

#include <hpx/config.hpp>
#include <hpx/assertion/current_function.hpp>
#include <hpx/assertion/evaluate_assert.hpp>
#include <hpx/assertion/source_location.hpp>
#include <hpx/preprocessor/stringize.hpp>

#include <string>
#include <type_traits>

namespace hpx { namespace assertion {
    /// The signature for an assertion handler
    using assertion_handler = void (*)(
        source_location const& loc, const char* expr, std::string const& msg);

    /// Set the assertion handler to be used within a program. If the handler has been
    /// set already once, the call to this function will be ignored.
    /// \note This function is not thread safe
    HPX_EXPORT void set_assertion_handler(assertion_handler handler);
}}    // namespace hpx::assertion

#if defined(DOXYGEN)
/// \def HPX_ASSERT(expr, msg)
/// \brief This macro asserts that \a expr evaluates to true.
///
/// \param expr The expression to assert on. This can either be an expression
///             that's convertible to bool or a callable which returns bool
/// \param msg The optional message that is used to give further information if
///             the assert fails. This should be convertible to a std::string
///
/// If \a expr evaluates to false, The source location and \a msg is being
/// printed along with the expression and additional. Afterwards the program is
/// being aborted. The assertion handler can be costumized by calling \a
/// hpx::assertion::set_assertion_handler().
///
/// Asserts are enabled if \a HPX_DEBUG is set. This is the default for
/// `CMAKE_BUILD_TYPE=Debug`
#define HPX_ASSERT(expr)

/// \see HPX_ASSERT
#define HPX_ASSERT_MSG(expr, msg)
#else
/// \cond NOINTERNAL
#define HPX_ASSERT_(expr, msg)                                                 \
    ::hpx::assertion::detail::evaluate_assert(                                 \
        [&]() -> bool { return !!(expr); },                                    \
        ::hpx::assertion::source_location{__FILE__,                            \
            static_cast<unsigned>(__LINE__), HPX_ASSERT_CURRENT_FUNCTION},     \
        HPX_PP_STRINGIZE(expr), [&]() { return msg; });                        \
<<<<<<< HEAD
/**/
#define HPX_ASSERT_EQ(x, count)
#define HPX_ASSERT_EQ_(x, count)
    ::hpx:assertion::detail::evaluate_count_assert(
        [&](x) -> bool {return !!(count); },
        ::hpx::assertion::source_location{
           _FILE__, __LINE__, HPX_ASSERT_CURRENT_FUNCTION},
           HPX_PP_STRINGIZE(x!=count), [&]() {return x;});
=======
    /**/
>>>>>>> 13ffa45c

#if defined(HPX_DEBUG)
#define HPX_ASSERT(expr) HPX_ASSERT_(expr, std::string())
#define HPX_ASSERT_MSG(expr, msg) HPX_ASSERT_(expr, msg)
#define HPX_ASSERT_EQ(x, count) HPX_ASSERT_EQ_(x, count)
#else
#define HPX_ASSERT(expr)                                                       \
    {                                                                          \
    }
#define HPX_ASSERT_MSG(expr, msg)                                              \
    {                                                                          \
    }
#define HPX_ASSERT_EQ(x, count)
    {
    }
#endif
#endif<|MERGE_RESOLUTION|>--- conflicted
+++ resolved
@@ -58,7 +58,7 @@
         ::hpx::assertion::source_location{__FILE__,                            \
             static_cast<unsigned>(__LINE__), HPX_ASSERT_CURRENT_FUNCTION},     \
         HPX_PP_STRINGIZE(expr), [&]() { return msg; });                        \
-<<<<<<< HEAD
+
 /**/
 #define HPX_ASSERT_EQ(x, count)
 #define HPX_ASSERT_EQ_(x, count)
@@ -67,9 +67,6 @@
         ::hpx::assertion::source_location{
            _FILE__, __LINE__, HPX_ASSERT_CURRENT_FUNCTION},
            HPX_PP_STRINGIZE(x!=count), [&]() {return x;});
-=======
-    /**/
->>>>>>> 13ffa45c
 
 #if defined(HPX_DEBUG)
 #define HPX_ASSERT(expr) HPX_ASSERT_(expr, std::string())
