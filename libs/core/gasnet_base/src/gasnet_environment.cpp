//  Copyright (c) 2013-2015 Thomas Heller
//  Copyright (c)      2020 Google
//  Copyright (c)      2022 Patrick Diehl
//  Copyright (c)      2023 Christopher Taylor
//
//  SPDX-License-Identifier: BSL-1.0
//  Distributed under the Boost Software License, Version 1.0. (See accompanying
//  file LICENSE_1_0.txt or copy at http://www.boost.org/LICENSE_1_0.txt)

#include <hpx/config.hpp>
#include <hpx/assert.hpp>
#include <hpx/modules/gasnet_base.hpp>
#include <hpx/modules/logging.hpp>
#include <hpx/modules/runtime_configuration.hpp>
#include <hpx/modules/string_util.hpp>
#include <hpx/modules/threading_base.hpp>
#include <hpx/modules/util.hpp>

#include <atomic>
#include <cstddef>
#include <cstdint>
#include <cstdlib>
#include <cstring>
#include <string>

//
// AM functions
//
typedef enum
{
    SIGNAL = 136,          // ack to a done_t via gasnet_AMReplyShortM()
    SIGNAL_LONG,           // ack to a done_t via gasnet_AMReplyLongM()
    DO_REPLY_PUT = 143,    // do a PUT here from another locale
    DO_COPY_PAYLOAD        // copy AM payload to another address
} AM_handler_function_idx_t;

typedef struct
{
    void* ack;      // acknowledgement object
    void* tgt;      // target memory address
    void* src;      // source memory address
    size_t size;    // number of bytes.
} xfer_info_t;

// Gasnet AM handler arguments are only 32 bits, so here we have
// functions to get the 2 arguments for a 64-bit pointer,
// and a function to reconstitute the pointer from the 2 arguments.
//
static inline gasnet_handlerarg_t get_arg_from_ptr0(uintptr_t addr)
{
    // This one returns the bottom 32 bits.
    // clang-format off
    return ((gasnet_handlerarg_t) ((((uint64_t) (addr)) << 32UL) >> 32UL));
    // clang-format on
}
static inline gasnet_handlerarg_t get_arg_from_ptr1(uintptr_t addr)
{
    // this one returns the top 32 bits.
    // clang-format off
    return ((gasnet_handlerarg_t) (((uint64_t) (addr)) >> 32UL));
    // clang-format on
}
static inline uintptr_t get_uintptr_from_args(
    gasnet_handlerarg_t a0, gasnet_handlerarg_t a1)
{
    // clang-format off
    return (uintptr_t) (((uint64_t) (uint32_t) a0) |
        (((uint64_t) (uint32_t) a1) << 32UL));
    // clang-format on
}
static inline void* get_ptr_from_args(
    gasnet_handlerarg_t a0, gasnet_handlerarg_t a1)
{
    return (void*) get_uintptr_from_args(a0, a1);
}

// Build acknowledgement address arguments for gasnetAMRequest*() calls.
//
#define Arg0(addr) get_arg_from_ptr0((uintptr_t) addr)
#define Arg1(addr) get_arg_from_ptr1((uintptr_t) addr)

// The following macro is from the GASNet test.h distribution
//
#define GASNET_Safe(fncall)                                                    \
    do                                                                         \
    {                                                                          \
        int _retval;                                                           \
        if ((_retval = fncall) != GASNET_OK)                                   \
        {                                                                      \
            fprintf(stderr,                                                    \
                "ERROR calling: %s\n"                                          \
                " at: %s:%i\n"                                                 \
                " error: %s (%s)\n",                                           \
                #fncall, __FILE__, __LINE__, gasnet_ErrorName(_retval),        \
                gasnet_ErrorDesc(_retval));                                    \
            fflush(stderr);                                                    \
            gasnet_exit(_retval);                                              \
        }                                                                      \
    } while (0)

// This is the type of object we use to manage GASNet acknowledgements.
//
// Initialize the count to 0, the target to the number of return signal
// events you expect, and the flag to 0.  Fire the request, then do a
// BLOCKUNTIL(flag).  When all the return signals have occurred, the AM
// handler will set the flag to 1 and your BLOCKUNTIL will complete.
// (Note that the GASNet documentation says that GASNet code assumes
// the condition for a BLOCKUNTIL can only be changed by the execution
// of an AM handler.)
//
typedef struct
{
    std::atomic<std::uint32_t> count;
    std::uint32_t target;
    volatile int flag;
} done_t;

static void AM_signal(
    gasnet_token_t token, gasnet_handlerarg_t a0, gasnet_handlerarg_t a1)
{
    done_t* done = reinterpret_cast<done_t*>(get_ptr_from_args(a0, a1));
    uint_least32_t prev;
    prev = done->count.fetch_add(1, std::memory_order_seq_cst);
    if (prev + 1 == done->target)
        done->flag = 1;
}

static void AM_signal_long(gasnet_token_t token, void* buf, size_t nbytes,
    gasnet_handlerarg_t a0, gasnet_handlerarg_t a1)
{
    done_t* done = reinterpret_cast<done_t*>(get_ptr_from_args(a0, a1));
    uint_least32_t prev;
    prev = done->count.fetch_add(1, std::memory_order_seq_cst);
    if (prev + 1 == done->target)
        done->flag = 1;
}

// Put from arg->src (which is local to the AM handler) back to
// arg->dst (which is local to the caller of this AM).
// nbytes is < gasnet_AMMaxLongReply here (see chpl_comm_get).
//
static void AM_reply_put(gasnet_token_t token, void* buf, size_t nbytes)
{
    xfer_info_t* x = static_cast<xfer_info_t*>(buf);

    HPX_ASSERT(nbytes == sizeof(xfer_info_t));

    GASNET_Safe(gasnet_AMReplyLong2(token, SIGNAL_LONG, x->src, x->size, x->tgt,
        Arg0(x->ack), Arg1(x->ack)));
}

// Copy from the payload in this active message to dst.
//
static void AM_copy_payload(gasnet_token_t token, void* buf, size_t nbytes,
    gasnet_handlerarg_t ack0, gasnet_handlerarg_t ack1,
    gasnet_handlerarg_t dst0, gasnet_handlerarg_t dst1)
{
    void* dst = get_ptr_from_args(dst0, dst1);
    {
        // would prefer to protect the memory segments
        // associated with each node (n-node mutex)
        // will require future work
        //
        std::lock_guard<hpx::mutex> lk(hpx::util::gasnet_environment::dshm_mut);
        std::memcpy(dst, buf, nbytes);
    }

    GASNET_Safe(gasnet_AMReplyShort2(token, SIGNAL, ack0, ack1));
}

static gasnet_handlerentry_t ftable[] = {{SIGNAL, (void (*)()) & AM_signal},
    {SIGNAL_LONG, (void (*)()) & AM_signal_long},
    {DO_REPLY_PUT, (void (*)()) & AM_reply_put},
    {DO_COPY_PAYLOAD, (void (*)()) & AM_copy_payload}};

//
// Initialize one of the above.
//
static inline void init_done_obj(done_t* done, int target)
{
    done->count.store(0, std::memory_order_seq_cst);
    done->target = target;
    done->flag = 0;
}

static inline void am_poll_try()
{
    // Serialize polling for IBV, UCX, Aries, and OFI. Concurrent polling causes
    // contention in these configurations. For other configurations that are
    // AM-based (udp/amudp, mpi/ammpi) serializing can hurt performance.
    //
#if defined(GASNET_CONDUIT_IBV) || defined(GASNET_CONDUIT_UCX) ||              \
    defined(GASNET_CONDUIT_ARIES) || defined(GASNET_CONDUIT_OFI)
    std::lock_guard<hpx::spinlock> lk(
        hpx::util::gasnet_environment::pollingLock);
    (void) gasnet_AMPoll();
#else
    (void) gasnet_AMPoll();
#endif
}

static inline void wait_done_obj(done_t* done, bool do_yield)
{
    while (!done->flag)
    {
        am_poll_try();
        if (do_yield)
        {
<<<<<<< HEAD
		hpx::this_thread::suspend(hpx::threads::thread_schedule_state::pending,
=======
            hpx::this_thread::suspend(
                hpx::threads::thread_schedule_state::pending,
>>>>>>> 40146e55
                "gasnet::wait_done_obj");
        }
    }
}

///////////////////////////////////////////////////////////////////////////////
namespace hpx::util {

    namespace detail {

        bool detect_gasnet_environment(
            util::runtime_configuration const& cfg, char const* default_env)
        {
            std::string gasnet_environment_strings =
                cfg.get_entry("hpx.parcel.gasnet.env", default_env);

            hpx::string_util::char_separator<char> sep(";,: ");
            hpx::string_util::tokenizer tokens(gasnet_environment_strings, sep);
            for (auto const& tok : tokens)
            {
                char* env = std::getenv(tok.c_str());
                if (env)
                {
                    LBT_(debug)
                        << "Found GASNET environment variable: " << tok << "="
                        << std::string(env) << ", enabling GASNET support\n";
                    return true;
                }
            }

            LBT_(info)
                << "No known GASNET environment variable found, disabling "
                   "GASNET support\n";
            return false;
        }
    }    // namespace detail

    bool gasnet_environment::check_gasnet_environment(
        util::runtime_configuration const& cfg)
    {
#if defined(HPX_HAVE_NETWORKING) && defined(HPX_HAVE_MODULE_GASNET_BASE)
        // We disable the GASNET parcelport if any of these hold:
        //
        // - The parcelport is explicitly disabled
        // - The application is not run in an GASNET environment
        // - The TCP parcelport is enabled and has higher priority
        //
        if (get_entry_as(cfg, "hpx.parcel.gasnet.enable", 1) == 0 ||
            (get_entry_as(cfg, "hpx.parcel.tcp.enable", 1) &&
                (get_entry_as(cfg, "hpx.parcel.tcp.priority", 1) >
                    get_entry_as(cfg, "hpx.parcel.gasnet.priority", 0))) ||
            (get_entry_as(cfg, "hpx.parcel.gasnet.enable", 1) &&
                (get_entry_as(cfg, "hpx.parcel.gasnet.priority", 1) >
                    get_entry_as(cfg, "hpx.parcel.mpi.priority", 0))))
        {
            LBT_(info)
                << "GASNET support disabled via configuration settings\n";
            return false;
        }

        return true;
#else
        return false;
#endif
    }
}    // namespace hpx::util

#if (defined(HPX_HAVE_NETWORKING) && defined(HPX_HAVE_MODULE_GASNET_BASE))

namespace hpx::util {

    hpx::spinlock gasnet_environment::pollingLock{};
    hpx::mutex gasnet_environment::dshm_mut{};
    hpx::mutex gasnet_environment::mtx_{};
    bool gasnet_environment::enabled_ = false;
    bool gasnet_environment::has_called_init_ = false;
    int gasnet_environment::provided_threading_flag_ = GASNET_PAR;
    int gasnet_environment::is_initialized_ = -1;
    int gasnet_environment::init_val_ = GASNET_ERR_RESOURCE;
    hpx::mutex* gasnet_environment::segment_mutex = nullptr;
    gasnet_seginfo_t* gasnet_environment::segments = nullptr;

    ///////////////////////////////////////////////////////////////////////////
    int gasnet_environment::init(int* argc, char*** argv, const int minimal,
        const int required, int& provided)
    {
        if (!has_called_init_)
        {
            gasnet_environment::init_val_ = gasnet_init(argc, argv);
            has_called_init_ = true;
        }

        if (gasnet_environment::init_val_ == GASNET_ERR_NOT_INIT)
        {
            HPX_THROW_EXCEPTION(error::invalid_status,
                "hpx::util::gasnet_environment::init",
                "GASNET initialization error");
        }
        else if (gasnet_environment::init_val_ == GASNET_ERR_RESOURCE)
        {
            HPX_THROW_EXCEPTION(error::vinvalid_status,
                "hpx::util::gasnet_environment::init", "GASNET resource error");
        }
        else if (gasnet_environment::init_val_ == GASNET_ERR_BAD_ARG)
        {
            HPX_THROW_EXCEPTION(error::invalid_status,
                "hpx::util::gasnet_environment::init",
                "GASNET bad argument error");
        }
        else if (gasnet_environment::init_val_ == GASNET_ERR_NOT_READY)
        {
            HPX_THROW_EXCEPTION(error::invalid_status,
                "hpx::util::gasnet_environment::init",
                "GASNET not ready error");
        }

        if (provided < minimal)
        {
            HPX_THROW_EXCEPTION(error::invalid_status,
                "hpx::util::gasnet_environment::init",
                "GASNET doesn't provide minimal requested thread level");
        }

        if (gasnet_attach(nullptr, 0, gasnet_getMaxLocalSegmentSize(), 0) !=
            GASNET_OK)
        {
            HPX_THROW_EXCEPTION(error::invalid_status,
                "hpx::util::gasnet_environment::init",
                "GASNET failed to attach to memory");
        }

        // create a number of segments equal to the number of hardware
        // threads per machine (locality)
        //
        gasnet_environment::segments = new gasnet_seginfo_t[size()];
        gasnet_environment::segment_mutex = new hpx::mutex[size()];

        GASNET_Safe(gasnet_getSegmentInfo(segments, size()));

        int retval;

        gasnet_barrier_notify(0, GASNET_BARRIERFLAG_ANONYMOUS);
        gasnet_barrier_wait(0, GASNET_BARRIERFLAG_ANONYMOUS);

        gasnet_set_waitmode(GASNET_WAIT_BLOCK);

        return gasnet_environment::init_val_;
    }

    ///////////////////////////////////////////////////////////////////////////
    void gasnet_environment::init(
        int* argc, char*** argv, util::runtime_configuration& rtcfg)
    {
        if (enabled_)
            return;    // don't call twice

        int this_rank = -1;
        has_called_init_ = false;

        // We assume to use the GASNET parcelport if it is not explicitly disabled
        enabled_ = check_gasnet_environment(rtcfg);
        if (!enabled_)
        {
            rtcfg.add_entry("hpx.parcel.gasnet.enable", "0");
            return;
        }

        rtcfg.add_entry("hpx.parcel.bootstrap", "gasnet");

        int required = GASNET_PAR;
        int retval =
            init(argc, argv, required, required, provided_threading_flag_);
        if (GASNET_OK != retval)
        {
            // explicitly disable gasnet if not run by gasnetrun
            rtcfg.add_entry("hpx.parcel.gasnet.enable", "0");

            enabled_ = false;

            char message[1024 + 1];
            std::snprintf(message, 1024 + 1, "%s\n", gasnet_ErrorDesc(retval));

            std::string msg("gasnet_environment::init: gasnet_init failed: ");
            msg = msg + message + ".";
            throw std::runtime_error(msg.c_str());
        }

        if (provided_threading_flag_ != GASNET_PAR)
        {
            // explicitly disable gasnet if not run by gasnetrun
            rtcfg.add_entry("hpx.parcel.gasnet.multithreaded", "0");
        }

        this_rank = rank();
        // need to figure this out to improve efficiency; create
        // a number of segments equal to the number of hardware
        // threads per machine (locality)
        //
        //segments.resize(hpx::threads::hardware_concurrency() * size());
        //
        gasnet_environment::segments = new gasnet_seginfo_t[size()];
        gasnet_environment::segment_mutex = new hpx::mutex[size()];

#if defined(HPX_HAVE_NETWORKING)
        if (this_rank == 0)
        {
            rtcfg.mode_ = hpx::runtime_mode::console;
        }
        else
        {
            rtcfg.mode_ = hpx::runtime_mode::worker;
        }
#elif defined(HPX_HAVE_DISTRIBUTED_RUNTIME)
        rtcfg.mode_ = hpx::runtime_mode::console;
#else
        rtcfg.mode_ = hpx::runtime_mode::local;
#endif

        rtcfg.add_entry("hpx.parcel.gasnet.rank", std::to_string(this_rank));
        rtcfg.add_entry(
            "hpx.parcel.gasnet.processorname", get_processor_name());
    }

    std::string gasnet_environment::get_processor_name()
    {
        char name[1024 + 1] = {'\0'};
        const std::string rnkstr = std::to_string(rank());
        const int len = rnkstr.size();
        if (1025 < len)
        {
            HPX_THROW_EXCEPTION(error::invalid_status,
                "hpx::util::gasnet_environment::get_processor_name",
                "GASNET processor name is larger than 1025");
        }
        std::copy(std::begin(rnkstr), std::end(rnkstr), name);
        return name;
    }

    bool gasnet_environment::gettable(
        const int node, void* start, const size_t len)
    {
        const uintptr_t segstart =
            (uintptr_t) gasnet_environment::segments[node].addr;
        const uintptr_t segend =
            segstart + gasnet_environment::segments[node].size;
        const uintptr_t reqstart = (uintptr_t) start;
        const uintptr_t reqend = reqstart + len;

        return (segstart <= reqstart && reqstart <= segend &&
            segstart <= reqend && reqend <= segend);
    }

    void gasnet_environment::put(std::uint8_t* addr, const int node,
        std::uint8_t* raddr, const std::size_t size)
    {
        const bool in_remote_seg = gettable(node, raddr, size);
        if (in_remote_seg)
        {
            const std::lock_guard<hpx::mutex> lk(segment_mutex[node]);
            gasnet_put(node, static_cast<void*>(raddr),
                static_cast<void*>(addr), size);
        }
        else
        {
            // tell the remote node to copy the data being sent
            //
            size_t max_chunk = gasnet_AMMaxMedium();
            size_t start = 0;

            // AMRequestMedium will send put; the active message handler
            // will memcpy on the remote host
            //
            for (start = 0; start < size; start += max_chunk)
            {
                size_t this_size;
                done_t done;

                this_size = size - start;
                if (this_size > max_chunk)
                {
                    this_size = max_chunk;
                }

                void* addr_chunk = addr + start;
                void* raddr_chunk = raddr + start;

                init_done_obj(&done, 1);

                // Send an AM over to ask for a them to copy the data
                // passed in the active message (addr_chunk) to raddr_chunk.
                GASNET_Safe(gasnet_AMRequestMedium4(node, DO_COPY_PAYLOAD,
                    addr_chunk, this_size, Arg0(&done), Arg1(&done),
                    Arg0(raddr_chunk), Arg1(raddr_chunk)));

                // Wait for the PUT to complete.
                wait_done_obj(&done, false);
            }
        }
    }

    void gasnet_environment::get(std::uint8_t* addr, const int node,
        std::uint8_t* raddr, const std::size_t size)
    {
        if (rank() == node)
        {
            std::memmove(addr, raddr, size);
        }
        else
        {
            // Handle remote address not in remote segment.
            // The GASNet Spec says:
            //   The source memory address for all gets and the target memory address
            //   for all puts must fall within the memory area registered for remote
            //   access by the remote node (see gasnet_attach()), or the results are
            //   undefined
            //
            // In other words, it is OK if the local side of a GET or PUT
            // is not in the registered memory region.
            //
            bool remote_in_segment = gettable(node, raddr, size);

            if (remote_in_segment)
            {
                // If raddr is in the remote segment, do a normal gasnet_get.
                // GASNet will handle the local portion not being in the segment.
                //
                gasnet_get(addr, node, raddr, size);    // dest, node, src, size
            }
            else
            {
                // If raddr is not in the remote segment, we need to send an
                // active message; the other node will PUT back to us.
                // The local side has to be in the registered memory segment.
                //
                bool local_in_segment = false;
                void* local_buf = nullptr;
                std::size_t max_chunk = gasnet_AMMaxLongReply();
                std::size_t start = 0;

                local_in_segment = gettable(rank(), addr, size);

                // If the local address isn't in a registered segment,
                // do the GET into a temporary buffer instead, and then
                // copy the result back.
                //
                if (!local_in_segment)
                {
                    size_t buf_sz = size;
                    if (buf_sz > max_chunk)
                    {
                        buf_sz = max_chunk;
                    }

                    local_buf = calloc(1, buf_sz);
                    HPX_ASSERT(gettable(node, local_buf, buf_sz));
                }

                // do a PUT on the remote locale back to here.
                // But do it in chunks of size gasnet_AMMaxLongReply()
                // since we use gasnet_AMReplyLong to do the PUT.
                for (start = 0; start < size; start += max_chunk)
                {
                    size_t this_size;
                    void* addr_chunk;
                    xfer_info_t info;
                    done_t done;

                    this_size = size - start;
                    if (this_size > max_chunk)
                    {
                        this_size = max_chunk;
                    }

                    addr_chunk = addr + start;

                    init_done_obj(&done, 1);

                    info.ack = &done;
                    info.tgt = local_buf ? local_buf : addr_chunk;
                    info.src = raddr + start;
                    info.size = this_size;

                    // Send an AM over to ask for a PUT back to us
                    GASNET_Safe(gasnet_AMRequestMedium0(
                        node, DO_REPLY_PUT, &info, sizeof(info)));

                    // Wait for the PUT to complete.
                    wait_done_obj(&done, false);

                    // Now copy from local_buf back to addr if necessary.
                    if (local_buf)
                    {
                        std::memcpy(addr_chunk, local_buf, this_size);
                    }
                }

                // If we were using a temporary local buffer free it
                if (local_buf)
                {
                    free(local_buf);
                }
            }
        }
    }

    void gasnet_environment::finalize()
    {
        if (enabled() && has_called_init())
        {
            gasnet_exit(1);
        }
    }

    bool gasnet_environment::enabled()
    {
        return enabled_;
    }

    bool gasnet_environment::multi_threaded()
    {
        return provided_threading_flag_ != GASNET_PAR;
    }

    bool gasnet_environment::has_called_init()
    {
        return has_called_init_;
    }

    int gasnet_environment::size()
    {
        int res(-1);
        if (enabled())
            res = static_cast<int>(gasnet_nodes());
        return res;
    }

    int gasnet_environment::rank()
    {
        int res(-1);
        if (enabled())
            res = static_cast<int>(gasnet_mynode());
        return res;
    }

    gasnet_environment::scoped_lock::scoped_lock()
    {
        if (!multi_threaded())
            mtx_.lock();
    }

    gasnet_environment::scoped_lock::~scoped_lock()
    {
        if (!multi_threaded())
            mtx_.unlock();
    }

    void gasnet_environment::scoped_lock::unlock()
    {
        if (!multi_threaded())
            mtx_.unlock();
    }

    gasnet_environment::scoped_try_lock::scoped_try_lock()
      : locked(true)
    {
        if (!multi_threaded())
        {
            locked = mtx_.try_lock();
        }
    }

    gasnet_environment::scoped_try_lock::~scoped_try_lock()
    {
        if (!multi_threaded() && locked)
            mtx_.unlock();
    }

    void gasnet_environment::scoped_try_lock::unlock()
    {
        if (!multi_threaded() && locked)
        {
            locked = false;
            mtx_.unlock();
        }
    }
}    // namespace hpx::util

#endif<|MERGE_RESOLUTION|>--- conflicted
+++ resolved
@@ -206,12 +206,8 @@
         am_poll_try();
         if (do_yield)
         {
-<<<<<<< HEAD
-		hpx::this_thread::suspend(hpx::threads::thread_schedule_state::pending,
-=======
             hpx::this_thread::suspend(
                 hpx::threads::thread_schedule_state::pending,
->>>>>>> 40146e55
                 "gasnet::wait_done_obj");
         }
     }
