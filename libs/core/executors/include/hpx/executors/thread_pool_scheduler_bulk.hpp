//  Copyright (c) 2021 ETH Zurich
//  Copyright (c) 2022-2024 Hartmut Kaiser
//
//  SPDX-License-Identifier: BSL-1.0
//  Distributed under the Boost Software License, Version 1.0. (See accompanying
//  file LICENSE_1_0.txt or copy at http://www.boost.org/LICENSE_1_0.txt)

#pragma once

#include <hpx/config.hpp>
#if defined(HPX_HAVE_STDEXEC)
#include <hpx/execution_base/stdexec_forward.hpp>
#endif

#include <hpx/assert.hpp>
#include <hpx/concepts/concepts.hpp>
#include <hpx/concurrency/cache_line_data.hpp>
#include <hpx/concurrency/detail/non_contiguous_index_queue.hpp>
#include <hpx/coroutines/thread_enums.hpp>
#include <hpx/datastructures/tuple.hpp>
#include <hpx/datastructures/variant.hpp>
#include <hpx/errors/exception.hpp>
#include <hpx/errors/exception_list.hpp>
#include <hpx/errors/try_catch_exception_ptr.hpp>
#include <hpx/execution/algorithms/bulk.hpp>
#include <hpx/execution/executors/execution_parameters.hpp>
#include <hpx/execution_base/completion_scheduler.hpp>
#include <hpx/execution_base/completion_signatures.hpp>
#include <hpx/execution_base/receiver.hpp>
#include <hpx/execution_base/sender.hpp>
#include <hpx/executors/thread_pool_scheduler.hpp>
#include <hpx/functional/bind_front.hpp>
#include <hpx/functional/detail/tag_fallback_invoke.hpp>
#include <hpx/functional/tag_invoke.hpp>
#include <hpx/iterator_support/counting_iterator.hpp>
#include <hpx/iterator_support/traits/is_iterator.hpp>
#include <hpx/iterator_support/traits/is_range.hpp>
#include <hpx/modules/errors.hpp>
#include <hpx/modules/type_support.hpp>
#include <hpx/resource_partitioner/detail/partitioner.hpp>
#include <hpx/threading_base/annotated_function.hpp>
#include <hpx/topology/cpu_mask.hpp>

#include <algorithm>
#include <atomic>
#include <cstddef>
#include <cstdint>
#include <exception>
#include <optional>
#include <string>
#include <type_traits>
#include <utility>
#include <vector>

namespace hpx::execution::experimental::detail {

    ///////////////////////////////////////////////////////////////////////////
    // Compute a chunk size given a number of worker threads and a total number
    // of items. Returns a power-of-2 chunk size that results in at least 8
    // chunks per worker thread and at least 4 chunks per worker thread.
    // If items < num_threads, returns a power-of-2 chunk
    // size that results in at most 8 and
    // at least 4 chunks per worker thread.
    HPX_CXX_EXPORT constexpr std::uint32_t get_bulk_scheduler_chunk_size(
        std::uint32_t const num_threads, std::size_t const n) noexcept
    {
        std::uint64_t chunk_size = 1;
        while (chunk_size * num_threads * 8 < n)
        {
            chunk_size *= 2;
        }
        return static_cast<std::uint32_t>(chunk_size);
    }

<<<<<<< HEAD
    // For bulk_unchunked: f(index, ...)
    template <std::size_t... Is, typename F, typename T, typename Ts>
=======
    HPX_CXX_EXPORT template <std::size_t... Is, typename F, typename T,
        typename Ts>
>>>>>>> feed1d53
    constexpr void bulk_scheduler_invoke_helper(
        hpx::util::index_pack<Is...>, F&& f, T&& t, Ts& ts)
    {
        HPX_INVOKE(HPX_FORWARD(F, f), HPX_FORWARD(T, t), hpx::get<Is>(ts)...);
    }

<<<<<<< HEAD
    // For bulk_chunked: f(start, end, ...)
    template <std::size_t... Is, typename F, typename Start, typename End,
        typename Ts>
    constexpr void bulk_scheduler_invoke_helper_chunked(
        hpx::util::index_pack<Is...>, F&& f, Start&& start, End&& end, Ts& ts)
    {
        HPX_INVOKE(HPX_FORWARD(F, f), HPX_FORWARD(Start, start),
            HPX_FORWARD(End, end), hpx::get<Is>(ts)...);
    }

    inline hpx::threads::mask_type full_mask(
=======
    HPX_CXX_EXPORT inline hpx::threads::mask_type full_mask(
>>>>>>> feed1d53
        std::size_t first_thread, std::size_t num_threads)
    {
        auto const& rp = hpx::resource::get_partitioner();

        std::size_t const overall_threads =
            hpx::threads::hardware_concurrency();
        auto mask = hpx::threads::mask_type();
        hpx::threads::resize(mask, overall_threads);
        for (std::size_t i = 0; i != num_threads; ++i)
        {
            auto thread_mask = rp.get_pu_mask(i + first_thread);
            for (std::size_t j = 0; j != overall_threads; ++j)
            {
                if (threads::test(thread_mask, j))
                {
                    threads::set(mask, j);
                }
            }
        }
        return mask;
    }

    HPX_CXX_EXPORT inline hpx::threads::mask_type limit_mask(
        hpx::threads::mask_cref_type orgmask, std::size_t num_threads)
    {
        std::size_t const num_cores = hpx::threads::hardware_concurrency();

        auto mask = hpx::threads::mask_type();
        hpx::threads::resize(mask, num_cores);
        for (std::size_t i = 0, j = 0; i != num_threads && j != num_cores; ++j)
        {
            if (hpx::threads::test(orgmask, j))
            {
                hpx::threads::set(mask, j);
                ++i;
            }
        }
        return mask;
    }

    template <typename OperationState>
    struct task_function;

    template <typename OperationState>
    struct set_value_loop_visitor
    {
        OperationState* const op_state;
        task_function<OperationState> const* const task_f;

        [[noreturn]] void operator()(hpx::monostate) const noexcept
        {
            HPX_UNREACHABLE;
        }

    private:
        // Perform the work in one element indexed by index. The index
        // represents a range of indices (iterators) in the given shape.
        template <typename Ts>
        void do_work_chunk(Ts& ts, std::uint32_t const index) const
        {
#if HPX_HAVE_ITTNOTIFY != 0 && !defined(HPX_HAVE_APEX)
            static hpx::util::itt::event notify_event(
                "set_value_loop_visitor::do_work_chunk(chunking)");

            hpx::util::itt::mark_event e(notify_event);
#endif

            using index_pack_type = hpx::detail::fused_index_pack_t<Ts>;

            auto const i_begin =
                static_cast<std::size_t>(index) * task_f->chunk_size;
            auto const i_end =
                (std::min) (i_begin + task_f->chunk_size, task_f->size);

            if constexpr (OperationState::is_chunked)
            {
                // bulk_chunked: f(start, end, values...)
                bulk_scheduler_invoke_helper_chunked(
                    index_pack_type{}, op_state->f, i_begin, i_end, ts);
            }
            else
            {
                // bulk_unchunked: f(index, values...) for each element
                // In unchunked case, chunk_size is 1
                // so each chunk will only have one element.
                // The regular bulk invocation will go through the is_chunked case.
                auto it = std::ranges::next(
                    hpx::util::begin(op_state->shape), i_begin);
                // *it is already a tuple from chunk_size_idx_iterator
                bulk_scheduler_invoke_helper(
                    index_pack_type{}, op_state->f, *it, ts);
            }
        }

        template <hpx::concurrency::detail::queue_end Which, typename Ts>
        void do_work(Ts& ts) const
        {
            auto worker_thread = task_f->worker_thread;
            auto& local_queue = op_state->queues[worker_thread].data_;

            // Handle local queue first
            hpx::optional<std::uint32_t> index;
            while ((index = local_queue.template pop<Which>()))
            {
                do_work_chunk(ts, *index);
            }

            if (task_f->allow_stealing)
            {
                // Then steal from the opposite end of the neighboring queues
                static constexpr auto opposite_end =
                    hpx::concurrency::detail::opposite_end_v<Which>;

                for (std::uint32_t offset = 1;
                    offset != op_state->num_worker_threads; ++offset)
                {
                    std::size_t neighbor_thread =
                        (worker_thread + offset) % op_state->num_worker_threads;
                    auto& neighbor_queue =
                        op_state->queues[neighbor_thread].data_;

                    while (
                        (index = neighbor_queue.template pop<opposite_end>()))
                    {
                        do_work_chunk(ts, *index);
                    }
                }
            }
        }

    public:
        // Visit the values sent from the predecessor sender. This function
        // first tries to handle all chunks in the queue owned by worker_thread.
        // It then tries to steal chunks from neighboring threads.
        //
        // clang-format off
        template <typename Ts,
            HPX_CONCEPT_REQUIRES_(
                !std::is_same_v<std::decay_t<Ts>, hpx::monostate>
            )>
        // clang-format on
        void operator()(Ts& ts) const
        {
            // schedule chunks from the end, if needed
            if (task_f->reverse_placement)
            {
                do_work<hpx::concurrency::detail::queue_end::right>(ts);
            }
            else
            {
                do_work<hpx::concurrency::detail::queue_end::left>(ts);
            }
        }
    };

    template <typename OperationState>
    struct set_value_end_loop_visitor
    {
        OperationState* const op_state;

        [[noreturn]] void operator()(hpx::monostate) const noexcept
        {
            HPX_UNREACHABLE;
        }

        // Visit the values sent from the predecessor sender. This function is
        // called once all worker threads have processed their chunks and the
        // connected receiver should be signaled.
        //
        // clang-format off
        template <typename Ts,
            HPX_CONCEPT_REQUIRES_(
                !std::is_same_v<std::decay_t<Ts>, hpx::monostate>
            )>
        // clang-format on
        void operator()(Ts&& ts) const
        {
            hpx::invoke_fused(
                hpx::bind_front(hpx::execution::experimental::set_value,
                    HPX_MOVE(op_state->receiver)),
                HPX_FORWARD(Ts, ts));
        }
    };

    // This struct encapsulates the work done by one worker thread.
    template <typename OperationState>
    struct task_function
    {
        OperationState* const op_state;
        std::size_t const size;
        std::uint32_t const chunk_size;
        std::uint32_t const worker_thread;
        bool reverse_placement;
        bool allow_stealing;

        // Visit the values sent by the predecessor sender.
        void do_work() const
        {
            auto visitor =
                set_value_loop_visitor<OperationState>{op_state, this};
            hpx::visit(HPX_MOVE(visitor), op_state->ts);
        }

        // Store an exception and mark that an exception was thrown in the
        // operation state. This function assumes that there is a current
        // exception.
        template <typename Exception>
        void store_exception(Exception e) const
        {
            // NOLINTNEXTLINE(bugprone-throw-keyword-missing)
            op_state->exceptions.add(HPX_MOVE(e));
        }

        // Finish the work for one worker thread. If this is not the last worker
        // thread to finish, it will only decrement the counter. If it is the
        // last thread it will call set_error if there is an exception.
        // Otherwise, it will call set_value on the connected receiver.
        void finish() const
        {
            if (--(op_state->tasks_remaining.data_) == 0)
            {
                if (op_state->bad_alloc_thrown.load(std::memory_order_relaxed))
                {
                    try
                    {
                        throw std::bad_alloc();
                    }
                    catch (...)
                    {
                        hpx::execution::experimental::set_error(
                            HPX_MOVE(op_state->receiver),
                            std::current_exception());
                    }
                }
                else if (op_state->exceptions.size() != 0)
                {
                    hpx::execution::experimental::set_error(
                        HPX_MOVE(op_state->receiver),
                        hpx::detail::construct_lightweight_exception(
                            HPX_MOVE(op_state->exceptions)));
                }
                else
                {
                    auto visitor =
                        set_value_end_loop_visitor<OperationState>{op_state};
                    hpx::visit(HPX_MOVE(visitor), HPX_MOVE(op_state->ts));
                }
            }
        }

        // Entry point for the worker thread. It will attempt to do its local
        // work, catch any exceptions, and then call set_value or set_error on
        // the connected receiver.
        void operator()() const
        {
            try
            {
                do_work();
            }
            catch (std::bad_alloc const&)
            {
                op_state->bad_alloc_thrown = true;
            }
            catch (...)
            {
                store_exception(std::current_exception());
            }

            finish();
        }
    };

    ///////////////////////////////////////////////////////////////////////
    template <typename OperationState, typename F, typename Shape>
    struct bulk_receiver
    {
#if defined(HPX_HAVE_STDEXEC)
        using receiver_concept = hpx::execution::experimental::receiver_t;
#endif
        OperationState* op_state;

        template <typename E>
        friend void tag_invoke(hpx::execution::experimental::set_error_t,
            bulk_receiver&& r, E&& e) noexcept
        {
            hpx::execution::experimental::set_error(
                HPX_MOVE(r.op_state->receiver), HPX_FORWARD(E, e));
        }

        friend void tag_invoke(hpx::execution::experimental::set_stopped_t,
            bulk_receiver&& r) noexcept
        {
            hpx::execution::experimental::set_stopped(
                HPX_MOVE(r.op_state->receiver));
        }

        // Initialize a queue for a worker thread.
        void init_queue_depth_first(std::uint32_t const worker_thread,
            std::uint32_t const size, std::uint32_t num_threads) noexcept
        {
            auto& queue = op_state->queues[worker_thread].data_;
            auto const part_begin = static_cast<std::uint32_t>(
                (worker_thread * size) / num_threads);
            auto const part_end = static_cast<std::uint32_t>(
                ((worker_thread + 1) * size) / num_threads);
            queue.reset(part_begin, part_end);
        }

        void init_queue_breadth_first(std::uint32_t const worker_thread,
            std::uint32_t const size, std::uint32_t num_threads) noexcept
        {
            auto& queue = op_state->queues[worker_thread].data_;
            auto const num_steps = size / num_threads + 1;
            auto const part_begin = worker_thread;
            auto part_end = (std::min) (size + num_threads - 1,
                part_begin + num_steps * num_threads);
            auto const remainder = (part_end - part_begin) % num_threads;
            if (remainder != 0)
            {
                part_end -= remainder;
            }
            queue.reset(part_begin, part_end, num_threads);
        }

        // Spawn a task which will process a number of chunks. If the queue
        // contains no chunks no task will be spawned.
        template <typename Task>
        void do_work_task(Task&& task_f) const
        {
            std::uint32_t const worker_thread = task_f.worker_thread;
            auto& queue = op_state->queues[worker_thread].data_;
            if (queue.empty())
            {
                // If the queue is empty we don't spawn a task. We only signal
                // that this "task" is ready.
                task_f.finish();
                return;
            }

            auto hint =
                hpx::execution::experimental::get_hint(op_state->scheduler);
            if (hint.mode == hpx::threads::thread_schedule_hint_mode::none &&
                hint.hint == -1)
            {
                // apply hint if none was given
                hint.mode = hpx::threads::thread_schedule_hint_mode::thread;
                hint.hint = worker_thread + op_state->first_thread;

                auto policy = hpx::execution::experimental::with_hint(
                    op_state->scheduler.policy(), hint);

                op_state->scheduler.execute(HPX_FORWARD(Task, task_f), policy);
            }
            else
            {
                op_state->scheduler.execute(HPX_FORWARD(Task, task_f));
            }
        }

        // Do the work on the worker thread that called set_value from the
        // predecessor sender. This thread participates in the work and does not
        // need a new task since it already runs on a task.
        template <typename Task>
        void do_work_local(Task&& task_f) const
        {
#if defined(HPX_HAVE_THREAD_DESCRIPTION)
            if (char const* scheduler_annotation =
                    hpx::execution::experimental::get_annotation(
                        op_state->scheduler))
            {
                hpx::scoped_annotation ann(scheduler_annotation);
                task_f();
            }
            else
#endif
            {
                hpx::scoped_annotation ann(op_state->f);
                task_f();
            }
        }

        using range_value_type = std::ranges::range_value_t<Shape>;

        template <typename... Ts>
        void execute(Ts&&... ts)
        {
            // Don't spawn tasks if there is no work to be done
            auto const size =
                static_cast<std::uint32_t>(hpx::util::size(op_state->shape));
            if (size == 0)
            {
                hpx::execution::experimental::set_value(
                    HPX_MOVE(op_state->receiver), HPX_FORWARD(Ts, ts)...);
                return;
            }

            // Calculate chunk size based on execution mode
            std::uint32_t chunk_size = op_state->is_chunked ?
                get_bulk_scheduler_chunk_size(
                    op_state->num_worker_threads, size) :
                1;
            std::uint32_t num_chunks = op_state->is_chunked ?
                (size + chunk_size - 1) / chunk_size :
                size;

            // launch only as many tasks as we have chunks
            std::size_t const num_pus = op_state->num_worker_threads;
            if (num_chunks <
                static_cast<std::uint32_t>(op_state->num_worker_threads))
            {
                op_state->num_worker_threads = num_chunks;
                op_state->tasks_remaining.data_ = num_chunks;
                op_state->pu_mask =
                    detail::limit_mask(op_state->pu_mask, num_chunks);
            }

            HPX_ASSERT(hpx::threads::count(op_state->pu_mask) ==
                op_state->num_worker_threads);

            // Store sent values in the operation state
            op_state->ts.template emplace<hpx::tuple<Ts...>>(
                HPX_FORWARD(Ts, ts)...);

            // thread placement
            hpx::threads::thread_schedule_hint const hint =
                hpx::execution::experimental::get_hint(op_state->scheduler);

            using placement = hpx::threads::thread_placement_hint;

            // Initialize the queues for all worker threads so that worker
            // threads can start stealing immediately when they start.
            for (std::uint32_t worker_thread = 0;
                worker_thread != op_state->num_worker_threads; ++worker_thread)
            {
                if (hint.placement_mode() == placement::breadth_first ||
                    hint.placement_mode() == placement::breadth_first_reverse)
                {
                    init_queue_breadth_first(worker_thread, num_chunks,
                        op_state->num_worker_threads);
                }
                else
                {
                    // the default for this scheduler is depth-first placement
                    init_queue_depth_first(worker_thread, num_chunks,
                        op_state->num_worker_threads);
                }
            }

            // Spawn the worker threads for all except the local queue.
            auto const& rp = hpx::resource::get_partitioner();

            auto local_worker_thread =
                static_cast<std::uint32_t>(hpx::get_local_worker_thread_num());

            std::uint32_t worker_thread = 0;
            bool main_thread_ok = false;
            std::size_t main_pu_num = rp.get_pu_num(local_worker_thread);
            if (!hpx::threads::test(op_state->pu_mask, main_pu_num) ||
                op_state->num_worker_threads == 1)
            {
                main_thread_ok = true;
                local_worker_thread = worker_thread++;
                main_pu_num =
                    rp.get_pu_num(local_worker_thread + op_state->first_thread);
            }

            bool reverse_placement =
                hint.placement_mode() == placement::depth_first_reverse ||
                hint.placement_mode() == placement::breadth_first_reverse;
            // Configure work stealing based on execution mode
            bool base_allow_stealing =
                !hpx::threads::do_not_share_function(hint.sharing_mode());
            bool allow_stealing = op_state->is_chunked ?
                base_allow_stealing :    // Chunked: normal work stealing
                true;    // Unchunked: always enable aggressive work stealing
                         // for load balancing

            for (std::uint32_t pu = 0;
                worker_thread != op_state->num_worker_threads && pu != num_pus;
                ++pu)
            {
                std::size_t pu_num = rp.get_pu_num(pu + op_state->first_thread);

                // The queue for the local thread is handled later inline.
                if (!main_thread_ok && pu == local_worker_thread)
                {
                    // the initializing thread is expected to participate in
                    // evaluating parallel regions
                    HPX_ASSERT(hpx::threads::test(op_state->pu_mask, pu_num));
                    main_thread_ok = true;
                    local_worker_thread = worker_thread++;
                    main_pu_num = rp.get_pu_num(
                        local_worker_thread + op_state->first_thread);
                    continue;
                }

                // don't double-book core that runs main thread
                if (main_thread_ok && main_pu_num == pu_num)
                {
                    continue;
                }

                // create an HPX thread only for cores in the given PU-mask
                if (!hpx::threads::test(op_state->pu_mask, pu_num))
                {
                    continue;
                }

                // Schedule task for this worker thread
                do_work_task(
                    task_function<OperationState>{op_state, size, chunk_size,
                        worker_thread, reverse_placement, allow_stealing});

                ++worker_thread;
            }

            // there have to be as many HPX threads as there are set bits in
            // the PU-mask
            HPX_ASSERT(worker_thread == op_state->num_worker_threads);

            // Handle the queue for the local thread.
            if (main_thread_ok)
            {
                do_work_local(task_function<OperationState>{this->op_state,
                    size, chunk_size, local_worker_thread, reverse_placement,
                    allow_stealing});
            }
        }

        // clang-format off
        template <typename... Ts>
        // clang-format on
        friend void tag_invoke(hpx::execution::experimental::set_value_t,
            bulk_receiver&& r, Ts&&... ts) noexcept
        {
            hpx::detail::try_catch_exception_ptr(
                [&]() { r.execute(HPX_FORWARD(Ts, ts)...); },
                [&](std::exception_ptr ep) {
                    hpx::execution::experimental::set_error(
                        HPX_MOVE(r.op_state->receiver), HPX_MOVE(ep));
                });
        }
    };

    // This sender represents bulk work that will be performed using the
    // thread_pool_scheduler.
    //
    // The work is chunked into a number of chunks larger than the number of
    // worker threads available on the underlying thread pool. The chunks are
    // then assigned to worker thread-specific thread-safe index queues. One HPX
    // thread is spawned for each underlying worker (OS) thread. The HPX thread
    // is responsible for work in one queue. If the queue is empty, no HPX
    // thread will be spawned. Once the HPX thread has finished working on its
    // own queue, it will attempt to steal work from other queues.
    //
    // Since predecessor sender must complete on an HPX thread (the completion
    // scheduler is a thread_pool_scheduler; otherwise the customization defined
    // in this file is not chosen) it will be reused as one of the worker
    // threads.
    //
    template <typename Policy, typename Sender, typename Shape, typename F,
        bool IsChunked = false>
    class thread_pool_bulk_sender
    {
    private:
        thread_pool_policy_scheduler<Policy> scheduler;
        HPX_NO_UNIQUE_ADDRESS std::decay_t<Sender> sender;
        HPX_NO_UNIQUE_ADDRESS std::decay_t<Shape> shape;
        HPX_NO_UNIQUE_ADDRESS std::decay_t<F> f;
        hpx::threads::mask_type pu_mask;

    public:
        template <typename Sender_, typename Shape_, typename F_>
        thread_pool_bulk_sender(
            thread_pool_policy_scheduler<Policy>&& scheduler, Sender_&& sender,
            Shape_&& shape, F_&& f, hpx::threads::mask_rvref_type pu_mask)
          : scheduler(HPX_MOVE(scheduler))
          , sender(HPX_FORWARD(Sender_, sender))
          , shape(HPX_FORWARD(Shape_, shape))
          , f(HPX_FORWARD(F_, f))
          , pu_mask(HPX_MOVE(pu_mask))
        {
        }

        template <typename Sender_, typename Shape_, typename F_>
        thread_pool_bulk_sender(thread_pool_policy_scheduler<Policy>&& sched,
            Sender_&& sender, Shape_&& shape, F_&& f)
          : scheduler(HPX_MOVE(sched))
          , sender(HPX_FORWARD(Sender_, sender))
          , shape(HPX_FORWARD(Shape_, shape))
          , f(HPX_FORWARD(F_, f))
          , pu_mask(detail::full_mask(
                hpx::execution::experimental::get_first_core(scheduler),
                hpx::execution::experimental::processing_units_count(
                    hpx::execution::experimental::null_parameters, scheduler,
                    hpx::chrono::null_duration, 0)))
        {
        }

        thread_pool_bulk_sender(thread_pool_bulk_sender&&) = default;
        thread_pool_bulk_sender(thread_pool_bulk_sender const&) = default;
        thread_pool_bulk_sender& operator=(thread_pool_bulk_sender&&) = default;
        thread_pool_bulk_sender& operator=(
            thread_pool_bulk_sender const&) = default;

#if defined(HPX_HAVE_STDEXEC)
        using sender_concept = hpx::execution::experimental::sender_t;

        template <typename Env>
        friend auto tag_invoke(
            hpx::execution::experimental::get_completion_signatures_t,
            thread_pool_bulk_sender const&, Env const&)
            -> hpx::execution::experimental::transform_completion_signatures_of<
                Sender, Env,
                hpx::execution::experimental::completion_signatures<
                    hpx::execution::experimental::set_error_t(
                        std::exception_ptr)>>;

        struct env
        {
            std::decay_t<Sender> const& pred_snd;
            thread_pool_policy_scheduler<Policy> const& sch;

            // clang-format off
            template <typename CPO,
                HPX_CONCEPT_REQUIRES_(
                    meta::value<meta::one_of<CPO,
                        hpx::execution::experimental::set_error_t,
                        hpx::execution::experimental::set_stopped_t>> &&
                    hpx::execution::experimental::detail::has_completion_scheduler_v<
                        CPO, std::decay_t<Sender>>
                )>
            // clang-format on
            friend constexpr auto tag_invoke(
                hpx::execution::experimental::get_completion_scheduler_t<CPO>
                    tag,
                env const& e) noexcept
            {
                return tag(hpx::execution::experimental::get_env(e.pred_snd));
            }

            friend constexpr auto tag_invoke(
                hpx::execution::experimental::get_completion_scheduler_t<
                    hpx::execution::experimental::set_value_t>,
                env const& e) noexcept
            {
                return e.sch;
            }
        };

        // It may be also be correct to forward the entire env of the
        // pred. sender.
        friend constexpr auto tag_invoke(
            hpx::execution::experimental::get_env_t,
            thread_pool_bulk_sender const& s) noexcept
        {
            return env{s.sender, s.scheduler};
        }
#else
        template <typename Env>
        struct generate_completion_signatures
        {
            template <template <typename...> typename Tuple,
                template <typename...> typename Variant>
            using value_types = value_types_of_t<Sender, Env, Tuple, Variant>;

            template <template <typename...> typename Variant>
            using error_types = hpx::util::detail::unique_concat_t<
                error_types_of_t<Sender, Env, Variant>,
                Variant<std::exception_ptr>>;

            static constexpr bool sends_stopped =
                sends_stopped_of_v<Sender, Env>;
        };

        // clang-format off
        template <typename Env>
        friend auto tag_invoke(
            hpx::execution::experimental::get_completion_signatures_t,
            thread_pool_bulk_sender const&,
            Env) -> generate_completion_signatures<Env>;

        template <typename CPO,
            HPX_CONCEPT_REQUIRES_(
                meta::value<meta::one_of<CPO,
                    hpx::execution::experimental::set_error_t,
                    hpx::execution::experimental::set_stopped_t>> &&
                hpx::execution::experimental::detail::has_completion_scheduler_v<
                    CPO, std::decay_t<Sender>>
            )>
        // clang-format on
        friend constexpr auto tag_invoke(
            hpx::execution::experimental::get_completion_scheduler_t<CPO> tag,
            thread_pool_bulk_sender const& s)
        {
            return tag(s.sender);
        }

        friend constexpr auto tag_invoke(
            hpx::execution::experimental::get_completion_scheduler_t<
                hpx::execution::experimental::set_value_t>,
            thread_pool_bulk_sender const& s)
        {
            return s.scheduler;
        }
#endif

    private:
        template <typename Receiver>
        struct operation_state
        {
            static constexpr bool is_chunked = IsChunked;

            using operation_state_type =
                hpx::execution::experimental::connect_result_t<Sender,
                    bulk_receiver<operation_state, F, Shape>>;

            thread_pool_policy_scheduler<Policy> scheduler;
            operation_state_type op_state;
            std::size_t first_thread;
            std::size_t num_worker_threads;
            hpx::threads::mask_type pu_mask;
            std::vector<hpx::util::cache_aligned_data<
                hpx::concurrency::detail::non_contiguous_index_queue<>>>
                queues;
            HPX_NO_UNIQUE_ADDRESS std::decay_t<Shape> shape;
            HPX_NO_UNIQUE_ADDRESS std::decay_t<F> f;
            HPX_NO_UNIQUE_ADDRESS std::decay_t<Receiver> receiver;
            hpx::util::cache_aligned_data<std::atomic<std::size_t>>
                tasks_remaining;

            using value_types = value_types_of_t<Sender,
                hpx::execution::experimental::empty_env, decayed_tuple,
                hpx::variant>;
            hpx::util::detail::prepend_t<value_types, hpx::monostate> ts;
            std::atomic<bool> bad_alloc_thrown{false};
            hpx::exception_list exceptions;

            template <typename Scheduler_, typename Sender_, typename Shape_,
                typename F_, typename Receiver_>
            operation_state(Scheduler_&& scheduler, Sender_&& sender,
                Shape_&& shape, F_&& f, hpx::threads::mask_type pumask,
                Receiver_&& receiver)
              : scheduler(HPX_FORWARD(Scheduler_, scheduler))
              , op_state(hpx::execution::experimental::connect(
                    HPX_FORWARD(Sender_, sender),
                    bulk_receiver<operation_state, F, Shape>{this}))
              , first_thread(
                    hpx::execution::experimental::get_first_core(scheduler))
              , num_worker_threads(
                    hpx::execution::experimental::processing_units_count(
                        hpx::execution::experimental::null_parameters,
                        scheduler, hpx::chrono::null_duration, 0))
              , pu_mask(HPX_MOVE(pumask))
              , queues(num_worker_threads)
              , shape(HPX_FORWARD(Shape_, shape))
              , f(HPX_FORWARD(F_, f))
              , receiver(HPX_FORWARD(Receiver_, receiver))
            {
                tasks_remaining.data_.store(
                    num_worker_threads, std::memory_order_relaxed);
                HPX_ASSERT(hpx::threads::count(pu_mask) == num_worker_threads);
            }

            friend void tag_invoke(start_t, operation_state& os) noexcept
            {
                hpx::execution::experimental::start(os.op_state);
            }
        };

    public:
        template <typename Receiver>
        friend auto tag_invoke(
            connect_t, thread_pool_bulk_sender&& s, Receiver&& receiver)
        {
            return operation_state<std::decay_t<Receiver>>{
                HPX_MOVE(s.scheduler), HPX_MOVE(s.sender), HPX_MOVE(s.shape),
                HPX_MOVE(s.f), HPX_MOVE(s.pu_mask),
                HPX_FORWARD(Receiver, receiver)};
        }

        template <typename Receiver>
        friend auto tag_invoke(
            connect_t, thread_pool_bulk_sender& s, Receiver&& receiver)
        {
            return operation_state<std::decay_t<Receiver>>{s.scheduler,
                s.sender, s.shape, s.f, s.pu_mask,
                HPX_FORWARD(Receiver, receiver)};
        }
    };
}    // namespace hpx::execution::experimental::detail

#if !defined(HPX_HAVE_STDEXEC)
namespace hpx::execution::experimental {
    // clang-format off
    template <typename Policy, typename Sender, typename Shape, typename F,
        HPX_CONCEPT_REQUIRES_(
            !std::is_integral_v<Shape>
        )>
    // clang-format on
    constexpr auto tag_invoke(bulk_t,
        thread_pool_policy_scheduler<Policy> scheduler, Sender&& sender,
        Shape const& shape, F&& f)
    {
        if constexpr (std::is_same_v<Policy, launch::sync_policy>)
        {
            // fall back to non-bulk scheduling if sync execution was requested
            return detail::bulk_sender<Sender, Shape, F>{
                HPX_FORWARD(Sender, sender), shape, HPX_FORWARD(F, f)};
        }
        else
        {
            return detail::thread_pool_bulk_sender<Policy, Sender, Shape, F>{
                HPX_MOVE(scheduler), HPX_FORWARD(Sender, sender), shape,
                HPX_FORWARD(F, f)};
        }
    }

    // clang-format off
    template <typename Policy, typename Sender, typename Count, typename F,
        HPX_CONCEPT_REQUIRES_(
            std::is_integral_v<Count>
        )>
    // clang-format on
    constexpr decltype(auto) tag_invoke(bulk_t,
        thread_pool_policy_scheduler<Policy> scheduler, Sender&& sender,
        Count const& count, F&& f)
    {
        if constexpr (std::is_same_v<Policy, launch::sync_policy>)
        {
            // fall back to non-bulk scheduling if sync execution was requested
            return detail::bulk_sender<Sender, hpx::util::counting_shape<Count>,
                F>{HPX_FORWARD(Sender, sender),
                hpx::util::counting_shape(count), HPX_FORWARD(F, f)};
        }
        else
        {
            return detail::thread_pool_bulk_sender<Policy, Sender,
                hpx::util::counting_shape<Count>, F>{HPX_MOVE(scheduler),
                HPX_FORWARD(Sender, sender), hpx::util::counting_shape(count),
                HPX_FORWARD(F, f)};
        }
    }
}    // namespace hpx::execution::experimental
#endif

// Note: With stdexec integration, bulk operations are now customized
// through the domain system in thread_pool_scheduler.hpp rather than
// direct tag_invoke customizations. The thread_pool_domain<Policy>
// intercepts stdexec::bulk_chunked_t operations and creates
// thread_pool_bulk_sender instances for parallel execution.<|MERGE_RESOLUTION|>--- conflicted
+++ resolved
@@ -1,5 +1,5 @@
 //  Copyright (c) 2021 ETH Zurich
-//  Copyright (c) 2022-2024 Hartmut Kaiser
+//  Copyright (c) 2022-2025 Hartmut Kaiser
 //
 //  SPDX-License-Identifier: BSL-1.0
 //  Distributed under the Boost Software License, Version 1.0. (See accompanying
@@ -72,20 +72,14 @@
         return static_cast<std::uint32_t>(chunk_size);
     }
 
-<<<<<<< HEAD
     // For bulk_unchunked: f(index, ...)
     template <std::size_t... Is, typename F, typename T, typename Ts>
-=======
-    HPX_CXX_EXPORT template <std::size_t... Is, typename F, typename T,
-        typename Ts>
->>>>>>> feed1d53
     constexpr void bulk_scheduler_invoke_helper(
         hpx::util::index_pack<Is...>, F&& f, T&& t, Ts& ts)
     {
         HPX_INVOKE(HPX_FORWARD(F, f), HPX_FORWARD(T, t), hpx::get<Is>(ts)...);
     }
 
-<<<<<<< HEAD
     // For bulk_chunked: f(start, end, ...)
     template <std::size_t... Is, typename F, typename Start, typename End,
         typename Ts>
@@ -97,9 +91,6 @@
     }
 
     inline hpx::threads::mask_type full_mask(
-=======
-    HPX_CXX_EXPORT inline hpx::threads::mask_type full_mask(
->>>>>>> feed1d53
         std::size_t first_thread, std::size_t num_threads)
     {
         auto const& rp = hpx::resource::get_partitioner();
@@ -188,7 +179,6 @@
                 // The regular bulk invocation will go through the is_chunked case.
                 auto it = std::ranges::next(
                     hpx::util::begin(op_state->shape), i_begin);
-                // *it is already a tuple from chunk_size_idx_iterator
                 bulk_scheduler_invoke_helper(
                     index_pack_type{}, op_state->f, *it, ts);
             }
