//  Copyright (c) 2021-2025 Hartmut Kaiser
//
//  SPDX-License-Identifier: BSL-1.0
//  Distributed under the Boost Software License, Version 1.0. (See accompanying
//  file LICENSE_1_0.txt or copy at http://www.boost.org/LICENSE_1_0.txt)

/// \file parallel/executors/scheduler_executor.hpp

#pragma once

#include <hpx/config.hpp>
<<<<<<< HEAD
#include <hpx/datastructures/tuple.hpp>
#include <hpx/execution/algorithms/bulk.hpp>
#include <hpx/execution/algorithms/keep_future.hpp>
#include <hpx/execution/algorithms/make_future.hpp>
#include <hpx/execution/algorithms/schedule_from.hpp>
#include <hpx/execution/algorithms/start_detached.hpp>
#include <hpx/execution/algorithms/sync_wait.hpp>
#include <hpx/execution/algorithms/then.hpp>
#include <hpx/execution/algorithms/transfer.hpp>
#include <hpx/execution/algorithms/transfer_just.hpp>
#include <hpx/execution/executors/default_parameters.hpp>
#include <hpx/execution/executors/execution.hpp>
#include <hpx/execution/executors/execution_parameters.hpp>
#include <hpx/execution_base/execution.hpp>
#include <hpx/execution_base/sender.hpp>
#include <hpx/execution_base/stdexec_forward.hpp>
#include <hpx/execution_base/traits/is_executor.hpp>
#include <hpx/functional/bind_back.hpp>
#include <hpx/functional/bind_front.hpp>
#include <hpx/functional/deferred_call.hpp>
#include <hpx/functional/invoke_fused.hpp>
#include <hpx/functional/tag_invoke.hpp>
#include <hpx/modules/concepts.hpp>
#include <hpx/modules/topology.hpp>
#include <hpx/timing/steady_clock.hpp>
=======
#include <hpx/modules/datastructures.hpp>
#include <hpx/modules/execution.hpp>
#include <hpx/modules/execution_base.hpp>
#include <hpx/modules/functional.hpp>
#include <hpx/modules/tag_invoke.hpp>
#include <hpx/modules/timing.hpp>
#include <hpx/modules/topology.hpp>
#include <hpx/modules/type_support.hpp>
>>>>>>> 2d86e99c

#include <cstddef>
#include <exception>
#include <type_traits>
#include <utility>
#include <vector>

namespace hpx::execution::experimental {

    namespace detail {
#if defined(HPX_HAVE_CXX20_PERFECT_PACK_CAPTURE)
        template <typename F, typename... Ts>
        auto captured_args_then(F&& f, Ts&&... ts)
        {
            return [f = HPX_FORWARD(F, f), ... ts = HPX_FORWARD(Ts, ts)](
                       auto i, auto&& predecessor, auto& v) mutable {
                v[i] = HPX_INVOKE(HPX_FORWARD(F, f), i,
                    HPX_FORWARD(decltype(predecessor), predecessor),
                    HPX_FORWARD(Ts, ts)...);
            };
        }
#else
        template <typename F, typename... Ts>
        auto captured_args_then(F&& f, Ts&&... ts)
        {
            return [f = HPX_FORWARD(F, f),
                       t = hpx::make_tuple(HPX_FORWARD(Ts, ts)...)](
                       auto i, auto&& predecessor, auto& v) mutable {
                v[i] = hpx::invoke_fused(
                    hpx::bind_front(HPX_FORWARD(F, f), i,
                        HPX_FORWARD(decltype(predecessor), predecessor)),
                    HPX_MOVE(t));
            };
        }
#endif
    }    // namespace detail

    ///////////////////////////////////////////////////////////////////////////
    // A scheduler_executor wraps any P2300 scheduler and implements the
    // executor functionalities for those.
    template <typename BaseScheduler>
    struct scheduler_executor
    {
        static_assert(hpx::execution::experimental::is_scheduler_v<
                          std::decay_t<BaseScheduler>>,
            "scheduler_executor requires a scheduler");

        constexpr scheduler_executor() = default;

        template <typename Scheduler,
            typename Enable = std::enable_if_t<
                hpx::execution::experimental::is_scheduler_v<Scheduler> &&
                !std::is_same_v<std::decay_t<Scheduler>, scheduler_executor>>>
        constexpr explicit scheduler_executor(Scheduler&& sched)
          : sched_(HPX_FORWARD(Scheduler, sched))
        {
        }

        constexpr scheduler_executor(scheduler_executor&&) = default;
        constexpr scheduler_executor& operator=(scheduler_executor&&) = default;
        constexpr scheduler_executor(scheduler_executor const&) = default;
        constexpr scheduler_executor& operator=(
            scheduler_executor const&) = default;

        /// \cond NOINTERNAL
        constexpr bool operator==(scheduler_executor const& rhs) const noexcept
        {
            return sched_ == rhs.sched_;
        }

        constexpr bool operator!=(scheduler_executor const& rhs) const noexcept
        {
            return sched_ != rhs.sched_;
        }

        constexpr auto const& context() const noexcept
        {
            return *this;
        }

        constexpr BaseScheduler const& sched() const noexcept
        {
            return sched_;
        }

        // Associate the parallel_execution_tag executor tag type as a default
        // with this executor.
        using execution_category = parallel_execution_tag;

        // Associate the default_parameters executor parameters type as a default
        // with this executor.
        using executor_parameters_type = default_parameters;

        template <typename T, typename... Ts>
        using future_type = hpx::future<T>;

    private:
        template <typename Parameters>
            requires(hpx::traits::is_executor_parameters_v<Parameters>)
        friend auto tag_invoke(
            hpx::execution::experimental::processing_units_count_t tag,
            Parameters&& params, scheduler_executor const& exec,
            hpx::chrono::steady_duration const& duration =
                hpx::chrono::null_duration,
            std::size_t num_cores = 0)
            -> decltype(std::declval<
                hpx::execution::experimental::processing_units_count_t>()(
                std::declval<Parameters>(), std::declval<BaseScheduler>(),
                std::declval<hpx::chrono::steady_duration>(), 0))
        {
            return tag(HPX_FORWARD(Parameters, params), exec.sched_, duration,
                num_cores);
        }

        // NonBlockingOneWayExecutor interface
        template <typename F, typename... Ts>
        friend decltype(auto) tag_invoke(hpx::parallel::execution::post_t,
            scheduler_executor const& exec, F&& f, Ts&&... ts)
        {
            start_detached(then(schedule(exec.sched_),
                hpx::util::deferred_call(
                    HPX_FORWARD(F, f), HPX_FORWARD(Ts, ts)...)));
        }

        // OneWayExecutor interface
        template <typename F, typename... Ts>
        friend auto tag_invoke(hpx::parallel::execution::sync_execute_t,
            scheduler_executor const& exec, F&& f, Ts&&... ts)
        {
            using result_type =
                hpx::util::detail::invoke_deferred_result_t<F, Ts...>;

            return hpx::util::void_guard<result_type>(),
                   // NOLINTNEXTLINE(bugprone-unchecked-optional-access)
                   *hpx::this_thread::experimental::sync_wait(
                       then(schedule(exec.sched_),
                           hpx::util::deferred_call(
                               HPX_FORWARD(F, f), HPX_FORWARD(Ts, ts)...)));
        }

        // TwoWayExecutor interface
        template <typename F, typename... Ts>
        friend decltype(auto) tag_invoke(
            hpx::parallel::execution::async_execute_t,
            scheduler_executor const& exec, F&& f, Ts&&... ts)
        {
            return make_future(then(schedule(exec.sched_),
                hpx::util::deferred_call(
                    HPX_FORWARD(F, f), HPX_FORWARD(Ts, ts)...)));
        }

        template <typename F, typename Future, typename... Ts>
        friend decltype(auto) tag_invoke(
            hpx::parallel::execution::then_execute_t,
            scheduler_executor const& exec, F&& f, Future&& predecessor,
            Ts&&... ts)
        {
            auto&& predecessor_transfer_sched = transfer(
                keep_future(HPX_FORWARD(Future, predecessor)), exec.sched_);

            return make_future(then(HPX_MOVE(predecessor_transfer_sched),
                hpx::bind_back(HPX_FORWARD(F, f), HPX_FORWARD(Ts, ts)...)));
        }

        // BulkTwoWayExecutor interface
        template <typename F, typename S, typename... Ts>
            requires(!std::is_integral_v<S>)
        friend auto tag_invoke(hpx::parallel::execution::bulk_async_execute_t,
            scheduler_executor const& exec, F&& f, S const& shape, Ts&&... ts)
        {
            using shape_element =
                typename hpx::traits::range_traits<S>::value_type;
            using result_type = hpx::util::detail::invoke_deferred_result_t<F,
                shape_element, Ts...>;

            if constexpr (std::is_void_v<result_type>)
            {
                return make_future(bulk(schedule(exec.sched_), shape,
                    hpx::bind_back(HPX_FORWARD(F, f), HPX_FORWARD(Ts, ts)...)));
            }
            else
            {
                using promise_vector_type =
                    std::vector<hpx::promise<result_type>>;
                using result_vector_type =
                    std::vector<hpx::future<result_type>>;

                using size_type = decltype(hpx::util::size(shape));
                size_type const n = hpx::util::size(shape);

                promise_vector_type promises(n);
                result_vector_type results;
                results.reserve(n);

                for (size_type i = 0; i < n; ++i)
                {
                    results.emplace_back(promises[i].get_future());
                }

                auto f_helper = [](size_type const i,
                                    promise_vector_type& promises, F& f,
                                    S const& shape, Ts&... ts) {
                    hpx::detail::try_catch_exception_ptr(
                        [&]() mutable {
                            auto it = hpx::util::begin(shape);
                            std::advance(it, i);
                            promises[i].set_value(HPX_INVOKE(f, *it, ts...));
                        },
                        [&](std::exception_ptr&& ep) {
                            promises[i].set_exception(HPX_MOVE(ep));
                        });
                };

                start_detached(
                    bulk(transfer_just(exec.sched_, HPX_MOVE(promises),
                             HPX_FORWARD(F, f), shape, HPX_FORWARD(Ts, ts)...),
                        n, HPX_MOVE(f_helper)));

                return results;
            }
        }

        template <typename F, typename S, typename... Ts>
            requires(!std::is_integral_v<S>)
        friend auto tag_invoke(hpx::parallel::execution::bulk_sync_execute_t,
            scheduler_executor const& exec, F&& f, S const& shape, Ts&&... ts)
        {
<<<<<<< HEAD
#if defined(HPX_HAVE_STDEXEC)
            // stdexec's bulk() handles non-integral shapes correctly
            hpx::this_thread::experimental::sync_wait(
                bulk(schedule(exec.sched_), hpx::util::size(shape),
                    hpx::bind_back(HPX_FORWARD(F, f), HPX_FORWARD(Ts, ts)...)));
#else
            // HPX's bulk() converts integer to counting_shape which only
            // provides indices. For non-integral shapes (e.g., iterator ranges
            // with tuples), we need to iterate over shape elements manually.
            hpx::this_thread::experimental::sync_wait(
                then(schedule(exec.sched_), [&f, &shape, &ts...]() {
                    for (auto const& elem : shape)
                    {
                        HPX_INVOKE(f, elem, ts...);
                    }
                }));
#endif
=======
            using shape_element =
                typename hpx::traits::range_traits<S>::value_type;
            using result_type = hpx::util::detail::invoke_deferred_result_t<F,
                shape_element, Ts...>;

            return hpx::util::void_guard<result_type>(),
                   // NOLINTNEXTLINE(bugprone-unchecked-optional-access)
                   *hpx::this_thread::experimental::sync_wait(
                       bulk(schedule(exec.sched_), shape,
                           hpx::bind_back(
                               HPX_FORWARD(F, f), HPX_FORWARD(Ts, ts)...)));
>>>>>>> 2d86e99c
        }

        template <typename F, typename S, typename Future, typename... Ts>
            requires(!std::is_integral_v<S>)
        friend decltype(auto) tag_invoke(
            hpx::parallel::execution::bulk_then_execute_t,
            scheduler_executor const& exec, F&& f, S const& shape,
            Future&& predecessor, Ts&&... ts)
        {
            using result_type =
                parallel::execution::detail::then_bulk_function_result_t<F, S,
                    Future, Ts...>;

            if constexpr (std::is_void_v<result_type>)
            {
                // the overall return value is future<void>
                auto pre_req =
                    when_all(keep_future(HPX_FORWARD(Future, predecessor)));

                auto loop = bulk(transfer(HPX_MOVE(pre_req), exec.sched_),
                    hpx::util::size(shape),
                    hpx::bind_back(HPX_FORWARD(F, f), HPX_FORWARD(Ts, ts)...));

                return make_future(HPX_MOVE(loop));
            }
            else
            {
                // the overall return value is future<std::vector<result_type>>
                auto pre_req =
                    when_all(keep_future(HPX_FORWARD(Future, predecessor)),
                        just(std::vector<result_type>(hpx::util::size(shape))));

                auto loop = bulk(transfer(HPX_MOVE(pre_req), exec.sched_),
                    hpx::util::size(shape),
                    detail::captured_args_then(
                        HPX_FORWARD(F, f), HPX_FORWARD(Ts, ts)...));

                return make_future(then(
                    HPX_MOVE(loop), [](auto&&, std::vector<result_type>&& v) {
                        return HPX_MOVE(v);
                    }));
            }
        }

    private:
        std::decay_t<BaseScheduler> sched_;
        /// \endcond
    };

    template <typename BaseScheduler>
    explicit scheduler_executor(BaseScheduler&& sched)
        -> scheduler_executor<std::decay_t<BaseScheduler>>;

    // support all properties exposed by the wrapped scheduler
<<<<<<< HEAD
    // clang-format off
    template <typename Tag, typename BaseScheduler, typename Property,
        HPX_CONCEPT_REQUIRES_(
            hpx::execution::experimental::is_scheduling_property_v<Tag>
        )>
    // clang-format on
=======
    HPX_CXX_EXPORT template <typename Tag, typename BaseScheduler,
        typename Property>
        requires(hpx::execution::experimental::is_scheduling_property_v<Tag>)
>>>>>>> 2d86e99c
    auto tag_invoke(
        Tag tag, scheduler_executor<BaseScheduler> const& exec, Property&& prop)
        -> decltype(scheduler_executor<BaseScheduler>(std::declval<Tag>()(
            std::declval<BaseScheduler>(), std::declval<Property>())))
    {
        return scheduler_executor<BaseScheduler>(
            tag(exec.sched(), HPX_FORWARD(Property, prop)));
    }

<<<<<<< HEAD
    // clang-format off
    template <typename Tag, typename BaseScheduler,
        HPX_CONCEPT_REQUIRES_(
            hpx::execution::experimental::is_scheduling_property_v<Tag>
        )>
    // clang-format on
=======
    HPX_CXX_EXPORT template <typename Tag, typename BaseScheduler>
        requires(hpx::execution::experimental::is_scheduling_property_v<Tag>)
>>>>>>> 2d86e99c
    auto tag_invoke(Tag tag, scheduler_executor<BaseScheduler> const& exec)
        -> decltype(std::declval<Tag>()(std::declval<BaseScheduler>()))
    {
        return tag(exec.sched());
    }

    /// \cond NOINTERNAL
    template <typename BaseScheduler>
    struct is_one_way_executor<
        hpx::execution::experimental::scheduler_executor<BaseScheduler>>
      : std::true_type
    {
    };

    template <typename BaseScheduler>
    struct is_never_blocking_one_way_executor<
        hpx::execution::experimental::scheduler_executor<BaseScheduler>>
      : std::true_type
    {
    };

    template <typename BaseScheduler>
    struct is_bulk_one_way_executor<
        hpx::execution::experimental::scheduler_executor<BaseScheduler>>
      : std::true_type
    {
    };

    template <typename BaseScheduler>
    struct is_two_way_executor<
        hpx::execution::experimental::scheduler_executor<BaseScheduler>>
      : std::true_type
    {
    };

    template <typename BaseScheduler>
    struct is_bulk_two_way_executor<
        hpx::execution::experimental::scheduler_executor<BaseScheduler>>
      : std::true_type
    {
    };
    /// \endcond
}    // namespace hpx::execution::experimental<|MERGE_RESOLUTION|>--- conflicted
+++ resolved
@@ -9,33 +9,6 @@
 #pragma once
 
 #include <hpx/config.hpp>
-<<<<<<< HEAD
-#include <hpx/datastructures/tuple.hpp>
-#include <hpx/execution/algorithms/bulk.hpp>
-#include <hpx/execution/algorithms/keep_future.hpp>
-#include <hpx/execution/algorithms/make_future.hpp>
-#include <hpx/execution/algorithms/schedule_from.hpp>
-#include <hpx/execution/algorithms/start_detached.hpp>
-#include <hpx/execution/algorithms/sync_wait.hpp>
-#include <hpx/execution/algorithms/then.hpp>
-#include <hpx/execution/algorithms/transfer.hpp>
-#include <hpx/execution/algorithms/transfer_just.hpp>
-#include <hpx/execution/executors/default_parameters.hpp>
-#include <hpx/execution/executors/execution.hpp>
-#include <hpx/execution/executors/execution_parameters.hpp>
-#include <hpx/execution_base/execution.hpp>
-#include <hpx/execution_base/sender.hpp>
-#include <hpx/execution_base/stdexec_forward.hpp>
-#include <hpx/execution_base/traits/is_executor.hpp>
-#include <hpx/functional/bind_back.hpp>
-#include <hpx/functional/bind_front.hpp>
-#include <hpx/functional/deferred_call.hpp>
-#include <hpx/functional/invoke_fused.hpp>
-#include <hpx/functional/tag_invoke.hpp>
-#include <hpx/modules/concepts.hpp>
-#include <hpx/modules/topology.hpp>
-#include <hpx/timing/steady_clock.hpp>
-=======
 #include <hpx/modules/datastructures.hpp>
 #include <hpx/modules/execution.hpp>
 #include <hpx/modules/execution_base.hpp>
@@ -44,7 +17,6 @@
 #include <hpx/modules/timing.hpp>
 #include <hpx/modules/topology.hpp>
 #include <hpx/modules/type_support.hpp>
->>>>>>> 2d86e99c
 
 #include <cstddef>
 #include <exception>
@@ -272,25 +244,6 @@
         friend auto tag_invoke(hpx::parallel::execution::bulk_sync_execute_t,
             scheduler_executor const& exec, F&& f, S const& shape, Ts&&... ts)
         {
-<<<<<<< HEAD
-#if defined(HPX_HAVE_STDEXEC)
-            // stdexec's bulk() handles non-integral shapes correctly
-            hpx::this_thread::experimental::sync_wait(
-                bulk(schedule(exec.sched_), hpx::util::size(shape),
-                    hpx::bind_back(HPX_FORWARD(F, f), HPX_FORWARD(Ts, ts)...)));
-#else
-            // HPX's bulk() converts integer to counting_shape which only
-            // provides indices. For non-integral shapes (e.g., iterator ranges
-            // with tuples), we need to iterate over shape elements manually.
-            hpx::this_thread::experimental::sync_wait(
-                then(schedule(exec.sched_), [&f, &shape, &ts...]() {
-                    for (auto const& elem : shape)
-                    {
-                        HPX_INVOKE(f, elem, ts...);
-                    }
-                }));
-#endif
-=======
             using shape_element =
                 typename hpx::traits::range_traits<S>::value_type;
             using result_type = hpx::util::detail::invoke_deferred_result_t<F,
@@ -302,7 +255,6 @@
                        bulk(schedule(exec.sched_), shape,
                            hpx::bind_back(
                                HPX_FORWARD(F, f), HPX_FORWARD(Ts, ts)...)));
->>>>>>> 2d86e99c
         }
 
         template <typename F, typename S, typename Future, typename... Ts>
@@ -357,18 +309,9 @@
         -> scheduler_executor<std::decay_t<BaseScheduler>>;
 
     // support all properties exposed by the wrapped scheduler
-<<<<<<< HEAD
-    // clang-format off
-    template <typename Tag, typename BaseScheduler, typename Property,
-        HPX_CONCEPT_REQUIRES_(
-            hpx::execution::experimental::is_scheduling_property_v<Tag>
-        )>
-    // clang-format on
-=======
     HPX_CXX_EXPORT template <typename Tag, typename BaseScheduler,
         typename Property>
         requires(hpx::execution::experimental::is_scheduling_property_v<Tag>)
->>>>>>> 2d86e99c
     auto tag_invoke(
         Tag tag, scheduler_executor<BaseScheduler> const& exec, Property&& prop)
         -> decltype(scheduler_executor<BaseScheduler>(std::declval<Tag>()(
@@ -378,17 +321,8 @@
             tag(exec.sched(), HPX_FORWARD(Property, prop)));
     }
 
-<<<<<<< HEAD
-    // clang-format off
-    template <typename Tag, typename BaseScheduler,
-        HPX_CONCEPT_REQUIRES_(
-            hpx::execution::experimental::is_scheduling_property_v<Tag>
-        )>
-    // clang-format on
-=======
     HPX_CXX_EXPORT template <typename Tag, typename BaseScheduler>
         requires(hpx::execution::experimental::is_scheduling_property_v<Tag>)
->>>>>>> 2d86e99c
     auto tag_invoke(Tag tag, scheduler_executor<BaseScheduler> const& exec)
         -> decltype(std::declval<Tag>()(std::declval<BaseScheduler>()))
     {
