# Copyright (c) 2019 Thomas Heller
# Copyright (c) 2020 Hartmut Kaiser
#
# SPDX-License-Identifier: BSL-1.0
# Distributed under the Boost Software License, Version 1.0. (See accompanying
# file LICENSE_1_0.txt or copy at http://www.boost.org/LICENSE_1_0.txt)

set(tests basic_operation_state basic_receiver execution_context)

foreach(test ${tests})
  set(sources ${test}.cpp)

  source_group("Source Files" FILES ${sources})

  # add example executable
  add_hpx_executable(
    ${test}_test INTERNAL_FLAGS
    SOURCES ${sources}
    NOLIBS
    DEPENDENCIES hpx_execution_base hpx_testing
                 ${BOOST_UNDERLYING_THREAD_LIBRARY}
    EXCLUDE_FROM_ALL
<<<<<<< HEAD
    FOLDER "Tests/Unit/Modules/ExecutionBase"
=======
    FOLDER "Tests/Unit/Modules/Core/ExecutionBase"
>>>>>>> 8ee90756
  )

  add_hpx_unit_test("modules.execution_base" ${test} ${${test}_PARAMETERS})
  target_compile_definitions(${test}_test PRIVATE -DHPX_MODULE_STATIC_LINKING)

endforeach()<|MERGE_RESOLUTION|>--- conflicted
+++ resolved
@@ -20,11 +20,7 @@
     DEPENDENCIES hpx_execution_base hpx_testing
                  ${BOOST_UNDERLYING_THREAD_LIBRARY}
     EXCLUDE_FROM_ALL
-<<<<<<< HEAD
-    FOLDER "Tests/Unit/Modules/ExecutionBase"
-=======
     FOLDER "Tests/Unit/Modules/Core/ExecutionBase"
->>>>>>> 8ee90756
   )
 
   add_hpx_unit_test("modules.execution_base" ${test} ${${test}_PARAMETERS})
