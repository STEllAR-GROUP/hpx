//  Copyright (c) 2007-2025 Hartmut Kaiser
//
//  SPDX-License-Identifier: BSL-1.0
//  Distributed under the Boost Software License, Version 1.0. (See accompanying
//  file LICENSE_1_0.txt or copy at http://www.boost.org/LICENSE_1_0.txt)

#pragma once

#include <hpx/config.hpp>
#include <hpx/assert.hpp>
#include <hpx/async_combinators/wait_all.hpp>
#if !defined(HPX_COMPUTE_DEVICE_CODE)
#include <hpx/async_local/dataflow.hpp>
#endif
#include <hpx/execution_base/stdexec_forward.hpp>
#include <hpx/parallel/util/detail/handle_local_exceptions.hpp>
#include <hpx/parallel/util/detail/scoped_executor_parameters.hpp>
#include <hpx/parallel/util/detail/select_partitioner.hpp>
#include <hpx/parallel/util/partitioner.hpp>
#include <hpx/type_support/unused.hpp>

#include <algorithm>
#include <cstddef>
#include <exception>
#include <memory>
#include <tuple>
#include <type_traits>
#include <utility>

///////////////////////////////////////////////////////////////////////////////
namespace hpx::parallel::util {

    ///////////////////////////////////////////////////////////////////////////
    namespace detail {

        ///////////////////////////////////////////////////////////////////////
        // The static partitioner with cleanup spawns several chunks of
        // iterations for each available core. The number of iterations is
        // determined automatically based on the measured runtime of the
        // iterations.
        template <typename ExPolicy, typename R, typename Result>
        struct static_partitioner_with_cleanup
        {
            using parameters_type = typename ExPolicy::executor_parameters_type;
            using executor_type = typename ExPolicy::executor_type;

            using handle_local_exceptions =
                detail::handle_local_exceptions<ExPolicy>;

            template <typename ExPolicy_, typename FwdIter, typename F1,
                typename F2, typename Cleanup>
            static decltype(auto) call(ExPolicy_&& policy, FwdIter first,
                std::size_t count, F1&& f1, F2&& f2, Cleanup&& cleanup)
            {
                // inform parameter traits
                using scoped_executor_parameters =
                    detail::scoped_executor_parameters_ref<parameters_type,
                        typename std::decay_t<ExPolicy_>::executor_type>;

                scoped_executor_parameters scoped_params(
                    policy.parameters(), policy.executor());

                try
                {
                    auto&& items = detail::partition<Result>(
                        HPX_FORWARD(ExPolicy_, policy), first, count,
                        HPX_FORWARD(F1, f1));

                    scoped_params.mark_end_of_scheduling();

                    return reduce(HPX_MOVE(items), HPX_FORWARD(F2, f2),
                        HPX_FORWARD(Cleanup, cleanup));
                }
                catch (...)
                {
                    handle_local_exceptions::call(std::current_exception());
                }

                HPX_UNREACHABLE;    //-V779
            }

        private:
            template <typename Items, typename F, typename Cleanup>
            static decltype(auto) reduce(
                Items&& workitems, F&& f, Cleanup&& cleanup)
            {
                namespace ex = hpx::execution::experimental;
                if constexpr (ex::is_sender_v<std::decay_t<Items>> &&
                    !hpx::traits::is_future_v<std::decay_t<Items>>)
                {
                    return ex::let_value(
                        HPX_FORWARD(Items, workitems),
                        [f = HPX_FORWARD(F, f),
                         cleanup = HPX_FORWARD(Cleanup, cleanup)]
                        (auto&&... results) mutable
                        {
                            // Put all results into a shared_ptr for later use
                            auto captured =
                                std::make_shared<std::tuple<decltype(results)...>>(
                                    HPX_FORWARD(decltype(results), results)...);

                            // Normal path: call f
                            auto normal_sender = ex::then(
                                ex::just(captured),
                                [f = HPX_MOVE(f)]
                                (auto const& tup_ptr) mutable
                                {
                                    return std::apply(f, *tup_ptr);
                                });

                            // Use let_error to handle errors while keeping normal path unaffected
                            return ex::let_error(
                                HPX_MOVE(normal_sender),
                                [cleanup = HPX_MOVE(cleanup), captured]
                                (auto&& error) mutable
                                {
                                    // Perform cleanup operation
                                    if constexpr (std::tuple_size_v<typename std::remove_reference_t<decltype(*captured)>> == 1)
                                    {
                                        // single element in tuple (likely a container)
                                        auto&& element = std::get<0>(*captured);
                                        for (auto&& item : element)
                                        {
                                            cleanup(HPX_MOVE(item));
                                        }
                                    }
                                    else
                                    {
                                        std::apply(cleanup, *captured);
                                    }
                                    // Re-propagate error
                                    return ex::just_error(HPX_FORWARD(decltype(error), error));
                                });
                        });
                }
                else
                {
                    // wait for all tasks to finish
                    if (hpx::wait_all_nothrow(workitems))
                    {
                        // always rethrow if 'errors' is not empty or workitems has
                        // exceptional future
                        handle_local_exceptions::call_with_cleanup(
                            workitems, HPX_FORWARD(Cleanup, cleanup));
                    }
                    return f(HPX_MOVE(workitems));
                }
<<<<<<< HEAD
=======
                return f(HPX_FORWARD(Items, workitems));
>>>>>>> 5e620642
            }

            template <typename Items1, typename Items2, typename F,
                typename Cleanup>
            static decltype(auto) reduce(
                std::pair<Items1, Items2>&& items, F&& f, Cleanup&& cleanup)
            {
                if (items.first.empty())
                {
                    return reduce(HPX_MOVE(items.second), HPX_FORWARD(F, f),
                        HPX_FORWARD(Cleanup, cleanup));
                }

                if constexpr (hpx::traits::is_future_v<Items2>)
                {
                    items.first.emplace_back(HPX_MOVE(items.second));
                }
                else
                {
                    items.first.insert(items.first.end(),
                        std::make_move_iterator(items.second.begin()),
                        std::make_move_iterator(items.second.end()));
                }

                return reduce(HPX_MOVE(items.first), HPX_FORWARD(F, f),
                    HPX_FORWARD(Cleanup, cleanup));
            }
        };

        ///////////////////////////////////////////////////////////////////////
        template <typename ExPolicy, typename R, typename Result>
        struct task_static_partitioner_with_cleanup
        {
            using parameters_type = typename ExPolicy::executor_parameters_type;
            using executor_type = typename ExPolicy::executor_type;

            using scoped_executor_parameters =
                detail::scoped_executor_parameters<parameters_type,
                    executor_type>;

            using handle_local_exceptions =
                detail::handle_local_exceptions<ExPolicy>;

            template <typename ExPolicy_, typename FwdIter, typename F1,
                typename F2, typename Cleanup>
            static hpx::future<R> call(ExPolicy_&& policy, FwdIter first,
                std::size_t count, F1&& f1, F2&& f2, Cleanup&& cleanup)
            {
                // inform parameter traits
                std::shared_ptr<scoped_executor_parameters> scoped_params =
                    std::make_shared<scoped_executor_parameters>(
                        policy.parameters(), policy.executor());

                try
                {
                    auto&& items = detail::partition<Result>(
                        HPX_FORWARD(ExPolicy_, policy), first, count,
                        HPX_FORWARD(F1, f1));

                    scoped_params->mark_end_of_scheduling();

                    return reduce(HPX_MOVE(scoped_params), HPX_MOVE(items),
                        HPX_FORWARD(F2, f2), HPX_FORWARD(Cleanup, cleanup));
                }
                catch (std::bad_alloc const&)
                {
                    return hpx::make_exceptional_future<R>(
                        std::current_exception());
                }
            }

        private:
            template <typename Items1, typename Items2, typename F,
                typename Cleanup>
            static hpx::future<R> reduce(
                std::shared_ptr<scoped_executor_parameters>&& scoped_params,
                std::pair<Items1, Items2>&& items, F&& f, Cleanup&& cleanup)
            {
                if (items.first.empty())
                {
                    return reduce(HPX_MOVE(scoped_params),
                        HPX_MOVE(items.second), HPX_FORWARD(F, f),
                        HPX_FORWARD(Cleanup, cleanup));
                }

                if constexpr (hpx::traits::is_future_v<Items2>)
                {
                    items.first.emplace_back(HPX_MOVE(items.second));
                }
                else
                {
                    items.first.insert(items.first.end(),
                        std::make_move_iterator(items.second.begin()),
                        std::make_move_iterator(items.second.end()));
                }

                return reduce(HPX_MOVE(scoped_params), HPX_MOVE(items.first),
                    HPX_FORWARD(F, f), HPX_FORWARD(Cleanup, cleanup));
            }

            template <typename Items, typename F, typename Cleanup>
            static hpx::future<R> reduce(
                [[maybe_unused]] std::shared_ptr<scoped_executor_parameters>&&
                    scoped_params,
                [[maybe_unused]] Items&& workitems, [[maybe_unused]] F&& f,
                [[maybe_unused]] Cleanup&& cleanup)
            {
                // wait for all tasks to finish
#if defined(HPX_COMPUTE_DEVICE_CODE)
                HPX_ASSERT(false);
                return hpx::future<R>{};
#else
                return hpx::dataflow(
                    hpx::launch::sync,
                    [scoped_params = HPX_MOVE(scoped_params),
                        f = HPX_FORWARD(F, f),
                        cleanup = HPX_FORWARD(Cleanup, cleanup)](
                        auto&& r) mutable -> R {
                        HPX_UNUSED(scoped_params);

                        handle_local_exceptions::call_with_cleanup(
                            r, HPX_FORWARD(Cleanup, cleanup));

                        return f(HPX_FORWARD(decltype(r), r));
                    },
                    HPX_FORWARD(Items, workitems));
#endif
            }
        };
    }    // namespace detail

    ///////////////////////////////////////////////////////////////////////////
    // ExPolicy: execution policy
    // R:        overall result type
    // Result:   intermediate result type of first step
    template <typename ExPolicy, typename R = void, typename Result = R>
    struct partitioner_with_cleanup
      : detail::select_partitioner<std::decay_t<ExPolicy>,
            detail::static_partitioner_with_cleanup,
            detail::task_static_partitioner_with_cleanup>::template apply<R,
            Result>
    {
    };
}    // namespace hpx::parallel::util<|MERGE_RESOLUTION|>--- conflicted
+++ resolved
@@ -145,10 +145,6 @@
                     }
                     return f(HPX_MOVE(workitems));
                 }
-<<<<<<< HEAD
-=======
-                return f(HPX_FORWARD(Items, workitems));
->>>>>>> 5e620642
             }
 
             template <typename Items1, typename Items2, typename F,
