--- conflicted
+++ resolved
@@ -1021,12 +1021,9 @@
             return -1;
         }
 
-<<<<<<< HEAD
-=======
         if (&ec != &throws)
             ec = make_success_code();
 
->>>>>>> a95158df
         if (std::abs(localwait - 1.0) < 1e-16)
             localwait = detail::get_option("hpx.finalize_wait_time", -1.0);
         else
@@ -1059,12 +1056,9 @@
             return -1;
         }
 
-<<<<<<< HEAD
-=======
         if (&ec != &throws)
             ec = make_success_code();
 
->>>>>>> a95158df
         if (std::abs(localwait - 1.0) < 1e-16)
             localwait = detail::get_option("hpx.finalize_wait_time", -1.0);
         else
