////////////////////////////////////////////////////////////////////////////////
//  Copyright (c) 2011 Bryce Lelbach & Katelyn Kufahl
//  Copyright (c) 2007-2014 Hartmut Kaiser
//  Copyright (c) 2015 Anton Bikineev
//
//  Distributed under the Boost Software License, Version 1.0. (See accompanying
//  file LICENSE_1_0.txt or copy at http://www.boost.org/LICENSE_1_0.txt)
////////////////////////////////////////////////////////////////////////////////

#include <hpx/config.hpp>
#include <hpx/hpx_fwd.hpp>
#include <hpx/runtime.hpp>
#include <hpx/runtime/actions/plain_action.hpp>
#include <hpx/runtime/components/server/managed_component_base.hpp>
#include <hpx/util/assert.hpp>
#include <hpx/util/bind.hpp>
#include <hpx/util/reinitializable_static.hpp>
#include <hpx/util/safe_lexical_cast.hpp>
#include <hpx/util/high_resolution_clock.hpp>
#include <hpx/runtime/actions/action_support.hpp>
#include <hpx/runtime/parcelset/parcel.hpp>
#include <hpx/runtime/parcelset/parcelport.hpp>
#include <hpx/runtime/naming/resolver_client.hpp>
#include <hpx/runtime/agas/interface.hpp>
#include <hpx/runtime/agas/addressing_service.hpp>
#include <hpx/runtime/agas/big_boot_barrier.hpp>
#include <hpx/runtime/agas/server/locality_namespace.hpp>
#include <hpx/runtime/agas/server/component_namespace.hpp>
#include <hpx/runtime/agas/stubs/primary_namespace.hpp>
#include <hpx/runtime/agas/stubs/symbol_namespace.hpp>
#include <hpx/runtime/threads/topology.hpp>
#include <hpx/runtime/threads/policies/topology.hpp>
#include <hpx/runtime/serialization/detail/polymorphic_id_factory.hpp>
#include <hpx/runtime/serialization/vector.hpp>

#if defined(HPX_HAVE_SECURITY)
#include <hpx/components/security/certificate.hpp>
#include <hpx/components/security/signed_type.hpp>
#endif

#include <boost/format.hpp>
#include <boost/thread.hpp>
#include <boost/make_shared.hpp>
#include <boost/shared_ptr.hpp>
#include <boost/lexical_cast.hpp>
#include <boost/thread/locks.hpp>

#include <sstream>
#include <cstdlib>

namespace hpx { namespace detail
{
    std::string get_locality_base_name();
}}

namespace hpx { namespace agas { namespace detail
{
    void register_unassigned_typenames()
    {
        // supposed to be run on locality 0 before
        // before locality communication
        hpx::serialization::detail::id_registry& registry =
            hpx::serialization::detail::id_registry::instance();

        boost::uint32_t max_id = registry.get_max_registered_id();
        for (const std::string& str : registry.get_unassigned_typenames())
            registry.register_typename(str, ++max_id);
    }

    ///////////////////////////////////////////////////////////////////////////
    struct unassigned_typename_sequence
    {
        unassigned_typename_sequence() {}

        unassigned_typename_sequence(bool /*dummy*/)
          : typenames(hpx::serialization::detail::id_registry::
                instance().get_unassigned_typenames())
        {}

        void save(hpx::serialization::output_archive& ar, unsigned) const
        {
            // part running on worker node
            HPX_ASSERT(!typenames.empty());
            ar << typenames;
        }

        void load(hpx::serialization::input_archive& ar, unsigned)
        {
            // part running on locality 0
            ar >> typenames;
        }
        HPX_SERIALIZATION_SPLIT_MEMBER();

        std::vector<std::string> typenames;
    };

    ///////////////////////////////////////////////////////////////////////////
    struct assigned_id_sequence
    {
        assigned_id_sequence() {}

        assigned_id_sequence(unassigned_typename_sequence const& typenames)
        {
            register_ids_on_main_loc(typenames);
        }

        void save(hpx::serialization::output_archive& ar, unsigned) const
        {
            HPX_ASSERT(!ids.empty());
            ar << ids;      // part running on locality 0
        }

        void load(hpx::serialization::input_archive& ar, unsigned)
        {
            ar >> ids;      // part running on worker node
        }
        HPX_SERIALIZATION_SPLIT_MEMBER();

    private:
        void register_ids_on_main_loc(
            unassigned_typename_sequence const& unassigned_ids)
        {
            hpx::serialization::detail::id_registry& registry =
                hpx::serialization::detail::id_registry::instance();
            boost::uint32_t max_id = registry.get_max_registered_id();

            for (const std::string& s : unassigned_ids.typenames)
            {
                boost::uint32_t id = registry.try_get_id(s);
                if (id == hpx::serialization::detail::id_registry::invalid_id)
                {
                    // this id is not registered yet
                    id = ++max_id;
                    registry.register_typename(s, id);
                }
                ids.push_back(id);
            }
        }

    public:
        void register_ids_on_worker_loc() const
        {
            hpx::serialization::detail::id_registry& registry =
                hpx::serialization::detail::id_registry::instance();

            // Yes, we look up the unassigned typenames twice, but this allows
            // to avoid using globals and protects from race conditions during
            // de-serialization.
            std::vector<std::string> typenames =
                registry.get_unassigned_typenames();

            // we should have received as many ids as we have unassigned names
            HPX_ASSERT(typenames.size() == ids.size());

            for (std::size_t k = 0; k < ids.size(); ++k)
            {
                registry.register_typename(typenames[k], ids[k]);
            }
        }

        std::vector<boost::uint32_t> ids;
    };
}}} // namespace hpx::agas::detail

namespace hpx { namespace agas
{

//typedef components::detail::heap_factory<
//    lcos::detail::promise<
//        response
//      , response
//    >
//  , components::managed_component<
//        lcos::detail::promise<
//            response
//          , response
//        >
//    >
//> response_heap_type;

// This structure is used when a locality registers with node zero
// (first round trip)
struct registration_header
{
    registration_header() {}

    // TODO: pass head address as a GVA
    registration_header(
        parcelset::endpoints_type const& endpoints_
      , boost::uint64_t primary_ns_ptr_
      , boost::uint64_t symbol_ns_ptr_
      , boost::uint32_t cores_needed_
      , boost::uint32_t num_threads_
      , std::string const& hostname_
      , detail::unassigned_typename_sequence const& typenames_
      , naming::gid_type prefix_ = naming::gid_type()
    ) :
        endpoints(endpoints_)
      , primary_ns_ptr(primary_ns_ptr_)
      , symbol_ns_ptr(symbol_ns_ptr_)
      , cores_needed(cores_needed_)
      , num_threads(num_threads_)
      , hostname(hostname_)
      , typenames(typenames_)
      , prefix(prefix_)
    {}

    parcelset::endpoints_type endpoints;
    boost::uint64_t primary_ns_ptr;
    boost::uint64_t symbol_ns_ptr;
    boost::uint32_t cores_needed;
    boost::uint32_t num_threads;
    std::string hostname;           // hostname of locality
    detail::unassigned_typename_sequence typenames;
    naming::gid_type prefix;        // suggested prefix (optional)

    template <typename Archive>
    void serialize(Archive & ar, const unsigned int)
    {
        ar & endpoints;
        ar & primary_ns_ptr;
        ar & symbol_ns_ptr;
        ar & cores_needed;
        ar & num_threads;
        ar & hostname;
        ar & typenames;
        ar & prefix;
    }
};

// This structure is used in the response from node zero to the locality which
// is trying to register (first roundtrip).
struct notification_header
{
    notification_header() {}

    notification_header(
        naming::gid_type const& prefix_
      , parcelset::locality const & agas_locality_
      , naming::address const& locality_ns_address_
      , naming::address const& primary_ns_address_
      , naming::address const& component_ns_address_
      , naming::address const& symbol_ns_address_
      , boost::uint32_t num_localities_
      , boost::uint32_t used_cores_
      , parcelset::endpoints_type const & agas_endpoints_
      , detail::assigned_id_sequence const & ids_
    ) :
        prefix(prefix_)
      , agas_locality(agas_locality_)
      , locality_ns_address(locality_ns_address_)
      , primary_ns_address(primary_ns_address_)
      , component_ns_address(component_ns_address_)
      , symbol_ns_address(symbol_ns_address_)
      , num_localities(num_localities_)
      , used_cores(used_cores_)
      , agas_endpoints(agas_endpoints_)
      , ids(ids_)
    {}

    naming::gid_type prefix;
    parcelset::locality agas_locality;
    naming::address locality_ns_address;
    naming::address primary_ns_address;
    naming::address component_ns_address;
    naming::address symbol_ns_address;
    boost::uint32_t num_localities;
    boost::uint32_t used_cores;
    parcelset::endpoints_type agas_endpoints;
    detail::assigned_id_sequence ids;

#if defined(HPX_HAVE_SECURITY)
    components::security::signed_certificate root_certificate;
#endif

    template <typename Archive>
    void serialize(Archive & ar, const unsigned int)
    {
        ar & prefix;
        ar & agas_locality;
        ar & locality_ns_address;
        ar & primary_ns_address;
        ar & component_ns_address;
        ar & symbol_ns_address;
        ar & num_localities;
        ar & used_cores;
        ar & agas_endpoints;
        ar & ids;
#if defined(HPX_HAVE_SECURITY)
        ar & root_certificate;
#endif
    }
};

// {{{ early action forwards
void register_worker(registration_header const& header);
void notify_worker(notification_header const& header);
// }}}

// {{{ early action types
typedef actions::action<
    void (*)(registration_header const&)
  , register_worker
> register_worker_action;

typedef actions::action<
    void (*)(notification_header const&)
  , notify_worker
> notify_worker_action;
// }}}

#if defined(HPX_HAVE_SECURITY)
// This structure is used when a locality registers with node zero
// (second roundtrip)
struct registration_header_security
{
    registration_header_security() {}

    registration_header_security(
            naming::gid_type const& prefix_
          , parcelset::endpoints_type const& endpoints_
          , components::security::signed_type<
                components::security::certificate_signing_request> const& csr_)
      : prefix(prefix_)
      , endpoints(endpoints_)
      , csr(csr_)
    {}

    naming::gid_type prefix;
    parcelset::endpoints_type endpoints;

    // CSR for sub-CA of the locality which tries to register
    components::security::signed_type<
        components::security::certificate_signing_request> csr;

    template <typename Archive>
    void serialize(Archive & ar, const unsigned int)
    {
        ar & prefix;
        ar & endpoints;
        ar & csr;
    }
};

// This structure is used in the response from node zero to the locality which
// is trying to register.
struct notification_header_security
{
    notification_header_security() {}

    notification_header_security(
            components::security::signed_certificate const& root_subca_certificate_,
            components::security::signed_certificate const& subca_certificate_)
      : root_subca_certificate(root_subca_certificate_)
      , subca_certificate(subca_certificate_)
    {}

    components::security::signed_certificate root_subca_certificate;
    components::security::signed_certificate subca_certificate;

    template <typename Archive>
    void serialize(Archive & ar, const unsigned int)
    {
        ar & root_subca_certificate;
        ar & subca_certificate;
    }
};

void register_worker_security(registration_header_security const& header);
void notify_worker_security(notification_header_security const& header);

typedef actions::action<
    void (*)(registration_header_security const&)
  , register_worker_security
> register_worker_security_action;

typedef actions::action<
    void (*)(notification_header_security const&)
  , notify_worker_security
> notify_worker_security_action;
#endif
}}

using hpx::agas::register_worker_action;
using hpx::agas::notify_worker_action;

HPX_ACTION_HAS_CRITICAL_PRIORITY(register_worker_action);
HPX_ACTION_HAS_CRITICAL_PRIORITY(notify_worker_action);

HPX_REGISTER_ACTION_ID(register_worker_action,
    register_worker_action,
    hpx::actions::register_worker_action_id)
HPX_REGISTER_ACTION_ID(notify_worker_action,
    notify_worker_action,
    hpx::actions::notify_worker_action_id)

#if defined(HPX_HAVE_SECURITY)
using hpx::agas::register_worker_security_action;
using hpx::agas::notify_worker_security_action;

HPX_ACTION_HAS_CRITICAL_PRIORITY(register_worker_security_action);
HPX_ACTION_HAS_CRITICAL_PRIORITY(notify_worker_security_action);

HPX_REGISTER_ACTION_ID(register_worker_security_action,
    register_worker_security_action,
    hpx::actions::register_worker_security_action_id)
HPX_REGISTER_ACTION_ID(notify_worker_security_action,
    notify_worker_security_action,
    hpx::actions::notify_worker_security_action_id)
#endif

namespace hpx { namespace agas
{

// remote call to AGAS
void register_worker(registration_header const& header)
{
    // This lock acquires the bbb mutex on creation. When it goes out of scope,
    // its dtor calls big_boot_barrier::notify().
    big_boot_barrier::scoped_lock lock(get_big_boot_barrier());

    runtime& rt = get_runtime();
    naming::resolver_client& agas_client = rt.get_agas_client();

    if (HPX_UNLIKELY(agas_client.is_connecting()))
    {
        HPX_THROW_EXCEPTION(
            internal_server_error
          , "agas::register_worker"
          , "a locality in connect mode cannot be an AGAS server.");
    }

    if (HPX_UNLIKELY(!agas_client.is_bootstrap()))
    {
        HPX_THROW_EXCEPTION(
            internal_server_error
          , "agas::register_worker"
          , "registration parcel received by non-bootstrap locality.");
    }

    naming::gid_type prefix = header.prefix;
    if (prefix != naming::invalid_gid && naming::get_locality_id_from_gid(prefix) == 0)
    {
        HPX_THROW_EXCEPTION(internal_server_error
            , "agas::register_worker"
            , boost::str(
                boost::format("worker node (%s) can't suggest locality_id zero, "
                "this is reserved for the console") %
                    header.endpoints));
        return;
    }

    if (!agas_client.register_locality(header.endpoints, prefix, header.num_threads))
    {
        HPX_THROW_EXCEPTION(internal_server_error
            , "agas::register_worker"
            , boost::str(
                boost::format("attempt to register locality %s more than once") %
                    header.endpoints));
        return;
    }

    naming::gid_type primary_ns_gid(
        stubs::primary_namespace::get_service_instance(prefix));
    naming::address primary_ns_address(prefix
      , components::get_component_type<agas::server::primary_namespace>()
      , header.primary_ns_ptr);
    agas_client.bind_local(primary_ns_gid, primary_ns_address);

    naming::gid_type symbol_ns_gid(
        stubs::symbol_namespace::get_service_instance(prefix));
    naming::address symbol_ns_address(prefix
      , components::get_component_type<agas::server::symbol_namespace>()
      , header.symbol_ns_ptr);
    agas_client.bind_local(symbol_ns_gid, symbol_ns_address);

    naming::address locality_addr(hpx::get_locality(),
        server::locality_namespace::get_component_type(),
            agas_client.get_bootstrap_locality_ns_ptr());
    naming::address primary_addr(hpx::get_locality(),
        server::primary_namespace::get_component_type(),
            agas_client.get_bootstrap_primary_ns_ptr());
    naming::address component_addr(hpx::get_locality(),
        server::component_namespace::get_component_type(),
            agas_client.get_bootstrap_component_ns_ptr());
    naming::address symbol_addr(hpx::get_locality(),
        server::symbol_namespace::get_component_type(),
            agas_client.get_bootstrap_symbol_ns_ptr());

    // assign cores to the new locality
    boost::uint32_t first_core = rt.assign_cores(header.hostname,
        header.cores_needed);

    big_boot_barrier & bbb = get_big_boot_barrier();

    // register all ids
    detail::assigned_id_sequence assigned_ids(header.typenames);

    notification_header hdr (prefix, bbb.here(), locality_addr, primary_addr
      , component_addr, symbol_addr, rt.get_config().get_num_localities()
      , first_core, bbb.get_endpoints(), assigned_ids);

#if defined(HPX_HAVE_SECURITY)
    // wait for the root certificate to be available
    bool got_root_certificate = false;
    for (std::size_t i = 0; i != HPX_MAX_NETWORK_RETRIES; ++i)
    {
        error_code ec(lightweight);
        hdr.root_certificate = rt.get_root_certificate(ec);
        if (!ec)
        {
            got_root_certificate = true;
            break;
        }
        boost::this_thread::sleep(boost::get_system_time() +
            boost::posix_time::milliseconds(HPX_NETWORK_RETRIES_SLEEP));
    }

    if (!got_root_certificate)
    {
        HPX_THROW_EXCEPTION(internal_server_error
          , "agas::register_console"
          , "could not obtain root certificate");
        return;
    }
#endif

    parcelset::locality dest;
    parcelset::locality here = bbb.here();
    for (parcelset::endpoints_type::value_type const & loc : header.endpoints)
    {
        if(loc.second.type() == here.type())
        {
            dest = loc.second;
            break;
        }
    }

    std::unique_ptr<actions::base_action> p(
            new actions::transfer_action<notify_worker_action>(hdr)
        );

    // TODO: Handle cases where localities try to connect to AGAS while it's
    // shutting down.
    if (agas_client.get_status() != state_starting)
    {
        // We can just send the parcel now, the connecting locality isn't a part
        // of startup synchronization.
        get_big_boot_barrier().apply_late(
            0
          , naming::get_locality_id_from_gid(prefix)
          , dest, std::move(p));
    }

    else
    {
        // AGAS is starting up; this locality is participating in startup
        // synchronization.
#if defined(HPX_HAVE_SECURITY)
        // send response directly to initiate second round trip
        get_big_boot_barrier().apply(
            0
          , naming::get_locality_id_from_gid(prefix)
          , dest, std::move(p));
#else
        // delay the final response until the runtime system is up and running
        util::unique_function_nonser<void()>* thunk = new util::unique_function_nonser<void()>(
            util::bind(
                util::one_shot(&big_boot_barrier::apply)
              , boost::ref(get_big_boot_barrier())
              , 0
              , naming::get_locality_id_from_gid(prefix)
              , dest
              , std::move(p)));
        get_big_boot_barrier().add_thunk(thunk);
#endif
    }
}

// AGAS callback to client (first round trip response)
void notify_worker(notification_header const& header)
{
    // This lock acquires the bbb mutex on creation. When it goes out of scope,
    // it's dtor calls big_boot_barrier::notify().
    big_boot_barrier::scoped_lock lock(get_big_boot_barrier());

    // register all ids with this locality
    header.ids.register_ids_on_worker_loc();

    runtime& rt = get_runtime();
    naming::resolver_client& agas_client = rt.get_agas_client();

    if (HPX_UNLIKELY(agas_client.get_status() != state_starting))
    {
        std::ostringstream strm;
        strm << "locality " << rt.here() << " has launched early";
        HPX_THROW_EXCEPTION(internal_server_error,
            "agas::notify_worker",
            strm.str());
    }

    util::runtime_configuration& cfg = rt.get_config();

    // set our prefix
    agas_client.set_local_locality(header.prefix);
    agas_client.register_console(header.agas_endpoints);
    cfg.parse("assigned locality",
        boost::str(boost::format("hpx.locality!=%1%")
                  % naming::get_locality_id_from_gid(header.prefix)));

    // store the full addresses of the agas servers in our local service
    agas_client.locality_ns_addr_ = header.locality_ns_address;
    agas_client.primary_ns_addr_ = header.primary_ns_address;
    agas_client.component_ns_addr_ = header.component_ns_address;
    agas_client.symbol_ns_addr_ = header.symbol_ns_address;

    naming::gid_type const& here = hpx::get_locality();

    // register runtime support component
    naming::gid_type runtime_support_gid(header.prefix.get_msb()
      , rt.get_runtime_support_lva());
    naming::address const runtime_support_address(here
      , components::get_component_type<components::server::runtime_support>()
      , rt.get_runtime_support_lva());
    agas_client.bind_local(runtime_support_gid, runtime_support_address);

    runtime_support_gid.set_lsb(boost::uint64_t(0));
    agas_client.bind_local(runtime_support_gid, runtime_support_address);

    naming::gid_type const memory_gid(header.prefix.get_msb()
      , rt.get_memory_lva());
    naming::address const memory_address(here
      , components::get_component_type<components::server::memory>()
      , rt.get_memory_lva());
    agas_client.bind_local(memory_gid, memory_address);

    // register local primary namespace component
    naming::gid_type const primary_gid =
        stubs::primary_namespace::get_service_instance(
            agas_client.get_local_locality());
    naming::address const primary_addr(here
      , server::primary_namespace::get_component_type(),
        agas_client.get_hosted_primary_ns_ptr());
    agas_client.bind_local(primary_gid, primary_addr);

    // register local symbol namespace component
    naming::gid_type const symbol_gid =
        stubs::symbol_namespace::get_service_instance(
            agas_client.get_local_locality());
    naming::address const symbol_addr(here
      , server::symbol_namespace::get_component_type(),
        agas_client.get_hosted_symbol_ns_ptr());
    agas_client.bind_local(symbol_gid, symbol_addr);

    // Assign the initial parcel gid range to the parcelport. Note that we can't
    // get the parcelport through the parcelhandler because it isn't up yet.
    naming::gid_type parcel_lower, parcel_upper;
    agas_client.get_id_range(1000, parcel_lower, parcel_upper);

    rt.get_id_pool().set_range(parcel_lower, parcel_upper);

    // store number of initial localities
    cfg.set_num_localities(header.num_localities);

    // store number of used cores by other localities
    cfg.set_first_used_core(header.used_cores);
    rt.assign_cores();

#if defined(HPX_HAVE_SECURITY)
    // initialize certificate store
    rt.store_root_certificate(header.root_certificate);

    // initiate second round trip to root
    registration_header_security hdr(
        header.prefix
      , rt.here()
      , rt.get_certificate_signing_request());

    std::unique_ptr<actions::base_action> act(
            new actions::transfer_action<register_worker_security_action>(hdr)
        );
    get_big_boot_barrier().apply(
        naming::get_locality_id_from_gid(header.prefix)
      , 0
      , header.agas_locality
      , std::move(act));
#endif
}
// }}}

#if defined(HPX_HAVE_SECURITY)
// remote call to AGAS (initiate second round trip)
void register_worker_security(registration_header_security const& header)
{
    // This lock acquires the bbb mutex on creation. When it goes out of scope,
    // it's dtor calls big_boot_barrier::notify().
    big_boot_barrier::scoped_lock lock(get_big_boot_barrier());

    runtime& rt = get_runtime();
    naming::resolver_client& agas_client = rt.get_agas_client();

    if (HPX_UNLIKELY(agas_client.is_connecting()))
    {
        HPX_THROW_EXCEPTION(
            internal_server_error
          , "agas::register_worker"
          , "runtime_mode_connect can't find running application.");
    }

    if (HPX_UNLIKELY(!agas_client.is_bootstrap()))
    {
        HPX_THROW_EXCEPTION(
            internal_server_error
          , "agas::register_worker"
          , "registration parcel received by non-bootstrap locality.");
    }

    notification_header_security hdr(
        rt.get_certificate()
      , rt.sign_certificate_signing_request(header.csr));

    std::unique_ptr<actions::base_action> p(
            new actions::transfer_action<notify_worker_security_action>(hdr)
        );


    parcelset::locality dest;
    parcelset::locality here = bbb.here();
    for (parcelset::locality const& loc : header.endpoints)
    {
        if(loc.get_type() == here.get_type())
        {
            dest = loc;
            break;
        }
    }

    // TODO: Handle cases where localities try to connect to AGAS while it's
    // shutting down.
    if (agas_client.get_status() != starting)
    {
        // We can just send the parcel now, the connecting locality isn't a part
        // of startup synchronization.
        get_big_boot_barrier().apply(
            0
          , naming::get_locality_id_from_gid(header.prefix)
          , dest, std::move(p));
    }

    else
    {
        // AGAS is starting up; this locality is participating in startup
        // synchronization.
        util::function_nonser<void()>* thunk = new util::function_nonser<void()>(
            util::bind(
                util::one_shot(&big_boot_barrier::apply)
              , boost::ref(get_big_boot_barrier())
              , 0
              , naming::get_locality_id_from_gid(header.prefix)
              , dest
              , std::move(p)));
        get_big_boot_barrier().add_thunk(thunk);
    }
}

// AGAS callback to client
void notify_worker_security(notification_header_security const& header)
{
    // This lock acquires the bbb mutex on creation. When it goes out of scope,
    // it's dtor calls big_boot_barrier::notify().
    big_boot_barrier::scoped_lock lock(get_big_boot_barrier());

    runtime& rt = get_runtime();
    naming::resolver_client& agas_client = rt.get_agas_client();

    if (HPX_UNLIKELY(agas_client.get_status() != starting))
    {
        std::ostringstream strm;
        strm << "locality " << rt.here() << " has launched early";
        HPX_THROW_EXCEPTION(internal_server_error,
            "agas::notify_worker",
            strm.str());
    }

    // finish initializing the certificate store
    rt.store_subordinate_certificate(
        header.root_subca_certificate
      , header.subca_certificate);
}
// }}}
#endif

///////////////////////////////////////////////////////////////////////////////
void big_boot_barrier::spin()
{
    boost::unique_lock<boost::mutex> lock(mtx);
    while (connected)
        cond.wait(lock);
}

inline std::size_t get_number_of_bootstrap_connections(
    util::runtime_configuration const& ini)
{
    service_mode service_type = ini.get_agas_service_mode();
    std::size_t result = 1;

    if (service_mode_bootstrap == service_type)
    {
        std::size_t num_localities =
            static_cast<std::size_t>(ini.get_num_localities());
        result = num_localities ? num_localities-1 : 0;
    }

#if defined(HPX_HAVE_SECURITY)
    result *= 2;        // we have to do 2 round trips
#endif

    return result;
}

big_boot_barrier::big_boot_barrier(
    parcelset::parcelport *pp_
  , parcelset::endpoints_type const& endpoints_
  , util::runtime_configuration const& ini_
):
    pp(pp_)
  , endpoints(endpoints_)
  , service_type(ini_.get_agas_service_mode())
  , bootstrap_agas(pp_ ? pp_->agas_locality(ini_) : parcelset::locality())
  , cond()
  , mtx()
  , connected(get_number_of_bootstrap_connections(ini_))
  , thunks(32)
{
    // register all not registered typenames
    if (service_type == service_mode_bootstrap)
        detail::register_unassigned_typenames();
}

void big_boot_barrier::apply(
    boost::uint32_t source_locality_id
  , boost::uint32_t target_locality_id
  , parcelset::locality const & dest
  , std::unique_ptr<actions::base_action> act
) { // {{{
    HPX_ASSERT(pp);
    naming::address addr(naming::get_gid_from_locality_id(target_locality_id));
    parcelset::parcel p(naming::get_id_from_locality_id(target_locality_id), addr, std::move(act));
    if (!p.get_parcel_id())
        p.set_parcel_id(parcelset::parcel::generate_unique_id(source_locality_id));
    pp->send_early_parcel(dest, std::move(p));
} // }}}

void big_boot_barrier::apply_late(
    boost::uint32_t source_locality_id
  , boost::uint32_t target_locality_id
  , parcelset::locality const & dest
  , std::unique_ptr<actions::base_action> act
) { // {{{
    naming::address addr(naming::get_gid_from_locality_id(target_locality_id));
    parcelset::parcel p(naming::get_id_from_locality_id(target_locality_id), addr, std::move(act));
    if (!p.get_parcel_id())
        p.set_parcel_id(parcelset::parcel::generate_unique_id(source_locality_id));
    get_runtime().get_parcel_handler().put_parcel(std::move(p));
} // }}}

void big_boot_barrier::wait_bootstrap()
{ // {{{
    HPX_ASSERT(service_mode_bootstrap == service_type);

    // the root just waits until all localities have connected
    spin();
} // }}}

namespace detail
{
    boost::uint32_t get_number_of_pus_in_cores(boost::uint32_t num_cores)
    {
        threads::topology& top = threads::create_topology();

        boost::uint32_t num_pus = 0;
        for (boost::uint32_t i = 0; i != num_cores; ++i)
        {
            boost::uint32_t num_pus_core = static_cast<boost::uint32_t>(
                top.get_number_of_core_pus(std::size_t(i)));
            if (num_pus_core == ~boost::uint32_t(0))
                return num_cores;       // assume one pu per core

            num_pus += num_pus_core;
        }

        return num_pus;
    }
}

void big_boot_barrier::wait_hosted(
    std::string const& locality_name,
    void* primary_ns_server, void* symbol_ns_server)
{ // {{{
    HPX_ASSERT(service_mode_bootstrap != service_type);

    // any worker sends a request for registration and waits
    HPX_ASSERT(0 != primary_ns_server);
    HPX_ASSERT(0 != symbol_ns_server);

    runtime& rt = get_runtime();

    // get the number of cores we need for our locality. This respects the
    // affinity description. Cores that are partially used are counted as well
    boost::uint32_t cores_needed = rt.assign_cores();
    boost::uint32_t num_threads =
        boost::uint32_t(rt.get_config().get_os_thread_count());

    naming::gid_type suggested_prefix;

    std::string locality_str = rt.get_config().get_entry("hpx.locality", "-1");
    if(locality_str != "-1")
    {
        suggested_prefix = naming::get_gid_from_locality_id(
            util::safe_lexical_cast<boost::uint32_t>(locality_str, -1));
    }

    // pre-load all unassigned ids
    detail::unassigned_typename_sequence unassigned(true);

    // contact the bootstrap AGAS node
    registration_header hdr(
          rt.endpoints()
        , reinterpret_cast<boost::uint64_t>(primary_ns_server)
        , reinterpret_cast<boost::uint64_t>(symbol_ns_server)
        , cores_needed
        , num_threads
        , locality_name
        , unassigned
        , suggested_prefix);

<<<<<<< HEAD
    std::unique_ptr<actions::base_action> act(
            new actions::transfer_action<register_worker_action>(hdr)
        );
=======
    std::srand(static_cast<unsigned>(util::high_resolution_clock::now()));
>>>>>>> 53e68bb8
    apply(
          static_cast<boost::uint32_t>(std::rand()) // random first parcel id
        , 0
        , bootstrap_agas
        , std::move(act));

    // wait for registration to be complete
    spin();
} // }}}

void big_boot_barrier::notify()
{
    boost::lock_guard<boost::mutex> lk(mtx, boost::adopt_lock);
    --connected;
    cond.notify_all();
}

// This is triggered in runtime_impl::start, after the early action handler
// has been replaced by the parcelhandler. We have to delay the notifications
// until this point so that the AGAS locality can come up.
void big_boot_barrier::trigger()
{
    if (service_mode_bootstrap == service_type)
    {
        util::function_nonser<void()>* p;

        while (thunks.pop(p))
            (*p)();
    }
}

///////////////////////////////////////////////////////////////////////////////
struct bbb_tag;

void create_big_boot_barrier(
    parcelset::parcelport *pp_
  , parcelset::endpoints_type const& endpoints_
  , util::runtime_configuration const& ini_
) {
    util::reinitializable_static<boost::shared_ptr<big_boot_barrier>, bbb_tag> bbb;
    if (bbb.get())
    {
        HPX_THROW_EXCEPTION(internal_server_error,
            "create_big_boot_barrier",
            "create_big_boot_barrier was called more than once");
    }
    bbb.get().reset(new big_boot_barrier(pp_, endpoints_, ini_));
}

void destroy_big_boot_barrier()
{
    util::reinitializable_static<boost::shared_ptr<big_boot_barrier>, bbb_tag> bbb;
    if (!bbb.get())
    {
        HPX_THROW_EXCEPTION(internal_server_error,
            "destroy_big_boot_barrier",
            "big_boot_barrier has not been created yet");
    }
    bbb.get().reset();
}

big_boot_barrier& get_big_boot_barrier()
{
    util::reinitializable_static<boost::shared_ptr<big_boot_barrier>, bbb_tag> bbb;
    if (!bbb.get())
    {
        HPX_THROW_EXCEPTION(internal_server_error,
            "get_big_boot_barrier",
            "big_boot_barrier has not been created yet");
    }
    return *(bbb.get());
}

}}
<|MERGE_RESOLUTION|>--- conflicted
+++ resolved
@@ -934,13 +934,10 @@
         , unassigned
         , suggested_prefix);
 
-<<<<<<< HEAD
     std::unique_ptr<actions::base_action> act(
             new actions::transfer_action<register_worker_action>(hdr)
         );
-=======
     std::srand(static_cast<unsigned>(util::high_resolution_clock::now()));
->>>>>>> 53e68bb8
     apply(
           static_cast<boost::uint32_t>(std::rand()) // random first parcel id
         , 0
