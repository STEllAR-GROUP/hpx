--- conflicted
+++ resolved
@@ -1159,27 +1159,16 @@
 
     void runtime_support::call_startup_functions(bool state_pre_startup)
     {
-<<<<<<< HEAD
-        if (pre_startup) {
-            get_runtime().set_state(runtime::state_pre_startup);
-            for (util::function_nonser<void()> const& f : pre_startup_functions_)
-=======
         if (state_pre_startup) {
             get_runtime().set_state(pre_startup);
-            BOOST_FOREACH(util::function_nonser<void()> const& f, pre_startup_functions_)
->>>>>>> a6463f6e
+            for (util::function_nonser<void()> const& f : pre_startup_functions_)
             {
                 f();
             }
         }
         else {
-<<<<<<< HEAD
-            get_runtime().set_state(runtime::state_startup);
+            get_runtime().set_state(startup);
             for (util::function_nonser<void()> const& f : startup_functions_)
-=======
-            get_runtime().set_state(startup);
-            BOOST_FOREACH(util::function_nonser<void()> const& f, startup_functions_)
->>>>>>> a6463f6e
             {
                 f();
             }
@@ -1189,15 +1178,9 @@
     void runtime_support::call_shutdown_functions(bool state_pre_shutdown)
     {
         runtime& rt = get_runtime();
-<<<<<<< HEAD
-        if (pre_shutdown) {
-            rt.set_state(runtime::state_pre_shutdown);
-            for (util::function_nonser<void()> const& f : pre_shutdown_functions_)
-=======
         if (state_pre_shutdown) {
             rt.set_state(pre_shutdown);
-            BOOST_FOREACH(util::function_nonser<void()> const& f, pre_shutdown_functions_)
->>>>>>> a6463f6e
+            for (util::function_nonser<void()> const& f : pre_shutdown_functions_)
             {
                 try {
                     f();
@@ -1208,13 +1191,8 @@
             }
         }
         else {
-<<<<<<< HEAD
-            rt.set_state(runtime::state_shutdown);
+            rt.set_state(state_shutdown);
             for (util::function_nonser<void()> const& f : shutdown_functions_)
-=======
-            rt.set_state(state_shutdown);
-            BOOST_FOREACH(util::function_nonser<void()> const& f, shutdown_functions_)
->>>>>>> a6463f6e
             {
                 try {
                     f();
