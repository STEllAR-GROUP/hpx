# Copyright (c) 2007-2014 Hartmut Kaiser
# Copyright (c) 2011-2013 Thomas Heller
# Copyright (c) 2007-2008 Chirag Dekate
# Copyright (c)      2011 Bryce Lelbach
# Copyright (c)      2011 Vinay C Amatya
# Copyright (c)      2013 Jeroen Habraken
# Copyright (c)      2014 Andreas Schäfer
#
# Distributed under the Boost Software License, Version 1.0. (See accompanying
# file LICENSE_1_0.txt or copy at http://www.boost.org/LICENSE_1_0.txt)

# We require at least CMake V2.8.10
cmake_minimum_required(VERSION 2.8.10 FATAL_ERROR)

# Overrides must go before the project() statement, otherwise they are ignored.

################################################################################
# C++ overrides
################################################################################
set(CMAKE_USER_MAKE_RULES_OVERRIDE_CXX
    "${CMAKE_SOURCE_DIR}/cmake/HPX_CXXOverrides.cmake")

################################################################################
# Fortran overrides
################################################################################
set(CMAKE_USER_MAKE_RULES_OVERRIDE_Fortran
    "${CMAKE_SOURCE_DIR}/cmake/HPX_FortranOverrides.cmake")

################################################################################
# Build type (needs to be handled before project command below)
################################################################################
if(NOT CMAKE_BUILD_TYPE)
  set(CMAKE_BUILD_TYPE "Release" CACHE STRING "Configuration type (one of Debug, RelWithDebInfo, Release, MinSizeRel)")
endif()

################################################################################
# project metadata
################################################################################
project(hpx CXX C)

set(HPX_MAJOR_VERSION 0)
set(HPX_MINOR_VERSION 9)
set(HPX_PATCH_LEVEL   9)
set(HPX_VERSION "${HPX_MAJOR_VERSION}.${HPX_MINOR_VERSION}.${HPX_PATCH_LEVEL}")
set(HPX_LIBRARY_VERSION "${HPX_VERSION}")
set(HPX_SOVERSION ${HPX_MAJOR_VERSION})

if(MSVC)
  set_property(GLOBAL PROPERTY USE_FOLDERS ON)
endif()

################################################################################
# CMake configuration
################################################################################
set(CMAKE_MODULE_PATH "${hpx_SOURCE_DIR}/cmake")

include(CheckCXXCompilerFlag)
include(CMakeDependentOption)

# include additional macro definitions
include(HPX_Utils)
include(HPX_ExportTargets)
include(HPX_Libraries)
include(HPX_AddConfigTest)
include(HPX_AddDefinitions)

hpx_force_out_of_tree_build("This project requires an out-of-source-tree build. See README.rst. Clean your CMake cache and CMakeFiles if this message persists.")

if(NOT HPX_CMAKE_LOGLEVEL)
  set(HPX_CMAKE_LOGLEVEL "WARN")
endif()

################################################################################
# Fortran compiler detection
#
include(HPX_FortranCompiler)
################################################################################

################################################################################
# Setup platform for which HPX should be compiled for.
#
include(HPX_SetPlatform)
if(HPX_PLATFORM_UC STREQUAL "ANDROID")
  unset(HPX_LIBRARY_VERSION)
  unset(HPX_SOVERSION)
endif()
################################################################################

################################################################################
# Set our build options cache variables which are customizable by users
#

## Generic build options
set(DEFAULT_MALLOC "system")
if("${CMAKE_SYSTEM_NAME}" STREQUAL "Linux")
  set(DEFAULT_MALLOC "tcmalloc")
#    set(DEFAULT_MALLOC "jemalloc")
endif()

hpx_option(HPX_MALLOC
  STRING
  "Define which allocator should be linked in. Options are: system, tcmalloc, jemalloc and tbbmalloc (default is: tcmalloc)"
  ${DEFAULT_MALLOC} ADVANCED)

hpx_option(HPX_WITH_HWLOC
  BOOL
  "Use Hwloc for hardware topolgy information and thread pinning. If disabled, performance might be reduced."
  ON ADVANCED)

hpx_option(HPX_WITH_SECURITY BOOL "Enable security support via libsodium." OFF)

# Logging configuration
hpx_option(HPX_WITH_LOGGING BOOL "Build HPX with logging enabled (default: ON)." ON ADVANCED)
if(NOT HPX_WITH_LOGGING)
  hpx_add_config_define(HPX_NO_LOGGING)
endif()

## Compiler related build options
hpx_option(HPX_GCC_VERSION_CHECK BOOL "Ignore version reported by gcc (default: ON)" ON ADVANCED)

hpx_option(HPX_BUILD_DEFAULT_TARGETS BOOL
  "Associate the core HPX library with the default build target (default: ON)." ON ADVANCED CATEGORY "Build Targets")

hpx_option(HPX_COMPILER_WARNINGS BOOL "Enable compiler warnings (default: ON)" ON ADVANCED)

hpx_option(HPX_BUILD_DOCUMENTATION BOOL "Build the HPX documentation (default OFF)." OFF CATEGORY "Build Targets")

hpx_option(HPX_BUILD_DOCUMENTATION_SINGLEPAGE BOOL "The HPX documentation should be build as a single page HTML (default OFF)." OFF CATEGORY "Build Targets")

hpx_option(HPX_AUTOMATIC_PREPROCESSING BOOL "True if the automatic header preprocessing target should be created (default: OFF)." OFF ADVANCED)
hpx_option(HPX_WAVE_ADDITIONAL_INCLUDE_DIRS STRING "Additional (compiler specific) include directories for the wave preprocessing tool." "" CATEGORY "Generic" ADVANCED)

################################################################################
# Some platforms do not support dynamic linking. Enable this to link all
# libraries statically. This also changes some of the internals of HPX related
# to how components are loaded.
################################################################################
hpx_option(HPX_STATIC_LINKING BOOL
  "Compile HPX staticly linked libraries (Default: OFF)" OFF ADVANCED)
if(HPX_STATIC_LINKING)
  hpx_add_config_define(HPX_STATIC_LINKING)
  set(hpx_library_link_mode STATIC)
  set(CMAKE_SHARED_LIBS OFF)
else()
  set(hpx_library_link_mode SHARED)
endif()

################################################################################

hpx_option(HPX_BUILD_EXAMPLES BOOL "Build the HPX examples (default OFF)" OFF CATEGORY "Build Targets")
hpx_option(HPX_BUILD_TESTS BOOL "Build the HPX tests (default ON)" ON CATEGORY "Build Targets")
hpx_option(HPX_BUILD_TESTS_BENCHMARKS BOOL "Build HPX benchmark tests (default: ON)" ON ADVANCED CATEGORY "Build Targets")
hpx_option(HPX_BUILD_TESTS_REGRESSIONS BOOL "Build HPX regression tests (default: ON)" ON ADVANCED CATEGORY "Build Targets")
hpx_option(HPX_BUILD_TESTS_UNIT BOOL "Build HPX unit tests (default: ON)" ON ADVANCED CATEGORY "Build Targets")
hpx_option(HPX_BUILD_TOOLS BOOL "Build HPX tools (default: OFF)" OFF ADVANCED CATEGORY "Build Targets")
hpx_option(HPX_BUILD_RUNTIME BOOL "Build HPX runtime (default: ON)" ON ADVANCED CATEGORY "Build Targets")

hpx_option(HPX_FULL_RPATH BOOL "Build and link HPX libraries and executables with full RPATHs (default: ON)" ON ADVANCED)

################################################################################
# Native TLS configuration
################################################################################
hpx_option(HPX_NATIVE_TLS BOOL "Use native TLS support if available (default: ON)" ON ADVANCED)
if(HPX_NATIVE_TLS)
  hpx_info("Native TLS is enabled.")
  hpx_add_config_define(HPX_HAVE_NATIVE_TLS)
endif()

################################################################################
# Disable the use of partially preprocessed header files
################################################################################
hpx_option(HPX_PREPROCESSOR_LIMIT_EXPANSION BOOL "Do not use preprocessed headers (default: OFF)" OFF ADVANCED)

if(HPX_PREPROCESSOR_LIMIT_EXPANSION)
  hpx_info("Use of preprocessed headers is disabled.")
  hpx_add_config_define(HPX_USE_PREPROCESSOR_LIMIT_EXPANSION)
endif()

################################################################################
# Utility configuration
################################################################################
hpx_option(HPX_UTIL_FUNCTION BOOL "Use hpx::util::function instead of boost::function or std::function (default: ON)" ON ADVANCED)
if(HPX_UTIL_FUNCTION)
  hpx_add_config_define(HPX_UTIL_FUNCTION)
endif()

hpx_option(HPX_UTIL_TUPLE BOOL "Use hpx::util::tuple instead of boost::tuple or std::tuple (default: ON)" ON ADVANCED)
if(HPX_UTIL_TUPLE)
  hpx_add_config_define(HPX_UTIL_TUPLE)
endif()

set(HPX_HIDDEN_VISIBILITY_DEFAULT ON)
if(CMAKE_COMPILER_IS_GNUCXX)
  if(CMAKE_CXX_COMPILER_VERSION VERSION_GREATER 4.6.99
      AND CMAKE_CXX_COMPILER_VERSION VERSION_LESS 4.8)
    set(HPX_HIDDEN_VISIBILITY_DEFAULT OFF)
  endif()
  if("${HPX_PLATFORM_UC}" STREQUAL "ANDROID")
    set(HPX_HIDDEN_VISIBILITY_DEFAULT OFF)
  endif()
endif()

hpx_option(HPX_HIDDEN_VISIBILITY BOOL
  "Use -fvisibility=hidden for builds on platforms which support it (default ON)"
  ${HPX_HIDDEN_VISIBILITY_DEFAULT}
  ADVANCED)

hpx_option(HPX_AUTOMATIC_SERIALIZATION_REGISTRATION BOOL
  "Use automatic serialization registration for actions and functions. This affects compatibility between HPX applications compiled with different compilers (default ON)"
  ON
  ADVANCED)
if(NOT HPX_AUTOMATIC_SERIALIZATION_REGISTRATION)
  hpx_add_config_define(HPX_DISABLE_AUTOMATIC_SERIALIZATION_REGISTRATION)
endif()

hpx_option(HPX_UNIQUE_FUTURE_ALIAS BOOL
  "HPX will defined unique_future<R> as a template alias to future<R>. (default OFF)."
  OFF ADVANCED)

## Thread Manager related build options

set(HPX_MAX_CPU_COUNT_DEFAULT "64")
hpx_option(HPX_MAX_CPU_COUNT STRING
  "HPX applications will not use more that this number of OS-Threads (default: ${HPX_MAX_CPU_COUNT_DEFAULT})"
  ${HPX_MAX_CPU_COUNT_DEFAULT}
  CATEGORY "Thread Manager" ADVANCED)

hpx_option(HPX_THREAD_STACK_MMAP BOOL
  "Use mmap for stack allocation on appropriate platforms"
  ON
  CATEGORY "Thread Manager" ADVANCED)

hpx_option(HPX_THREAD_MANAGER_IDLE_BACKOFF BOOL
  "HPX scheduler threads are backing off on idle queues (default: ON)"
  ON
  CATEGORY "Thread Manager" ADVANCED)

hpx_option(HPX_WITH_STACKTRACES BOOL "Attach backtraces to HPX exceptions (default: ON)"
  ON CATEGORY "Thread Manager" ADVANCED)

if(HPX_WITH_STACKTRACES OR HPX_THREAD_MAINTAIN_BACKTRACE_ON_SUSPENSION)
  hpx_info("Stack traces are enabled.")
  hpx_add_config_define(HPX_HAVE_STACKTRACES)
  if(MSVC)
    hpx_libraries(dbghelp)
  endif()
endif()

hpx_option(HPX_THREAD_MAINTAIN_BACKTRACE_ON_SUSPENSION BOOL
  "Enable thread stack back trace being captured on suspension (default: OFF)"
  OFF
  CATEGORY "Thread Manager" ADVANCED)

hpx_option(HPX_THREAD_BACKTRACE_ON_SUSPENSION_DEPTH STRING
  "Thread stack back trace depth being captured on suspension (default: 5)"
  "5" CATEGORY "Thread Manager" ADVANCED)

hpx_option(HPX_THREAD_MAINTAIN_FULLBACKTRACE_ON_SUSPENSION BOOL
  "Enable thread stack back trace being captured on suspension (default: OFF)"
  OFF CATEGORY "Thread Manager" ADVANCED)

if(HPX_THREAD_MAINTAIN_BACKTRACE_ON_SUSPENSION)
  hpx_add_config_define(HPX_THREAD_MAINTAIN_BACKTRACE_ON_SUSPENSION)
  hpx_add_config_define(HPX_THREAD_BACKTRACE_ON_SUSPENSION_DEPTH
    ${HPX_THREAD_BACKTRACE_ON_SUSPENSION_DEPTH})
  if(HPX_THREAD_MAINTAIN_FULLBACKTRACE_ON_SUSPENSION)
    hpx_add_config_define(HPX_THREAD_MAINTAIN_FULLBAKCTRACE_ON_SUSPENSION)
  endif()
endif()

hpx_option(HPX_THREAD_MAINTAIN_TARGET_ADDRESS BOOL
  "Enable storing target address in thread for NUMA awareness (default: OFF)"
  OFF CATEGORY "Thread Manager" ADVANCED)

if(HPX_THREAD_MAINTAIN_TARGET_ADDRESS)
  hpx_add_config_define(HPX_THREAD_MAINTAIN_TARGET_ADDRESS)
endif()

hpx_option(HPX_THREAD_MAINTAIN_QUEUE_WAITTIME BOOL
  "Enable collecting queue wait times for threads (default: OFF)"
  OFF CATEGORY "Thread Manager" ADVANCED)

if(HPX_THREAD_MAINTAIN_QUEUE_WAITTIME)
  hpx_add_config_define(HPX_THREAD_MAINTAIN_QUEUE_WAITTIME)
endif()

hpx_option(HPX_THREAD_MAINTAIN_IDLE_RATES BOOL
  "Enable measuring the percentage of overhead times spent in the scheduler (default: OFF)"
  OFF CATEGORY "Thread Manager" ADVANCED)

hpx_option(HPX_THREAD_MAINTAIN_CREATION_AND_CLEANUP_RATES BOOL
  "Enable measuring thread creation and cleanup times (default: OFF)"
  OFF CATEGORY "Thread Manager" ADVANCED)

if(HPX_THREAD_MAINTAIN_IDLE_RATES)
  hpx_add_config_define(HPX_THREAD_MAINTAIN_IDLE_RATES)
  if(HPX_THREAD_MAINTAIN_CREATION_AND_CLEANUP_RATES)
    hpx_add_config_define(HPX_THREAD_MAINTAIN_CREATION_AND_CLEANUP_RATES)
  endif()
endif()

hpx_option(HPX_THREAD_MAINTAIN_CUMULATIVE_COUNTS BOOL
  "Enable keeping track of cumulative thread counts in the schedulers (default: ON)"
  ON CATEGORY "Thread Manager" ADVANCED)

if(HPX_THREAD_MAINTAIN_CUMULATIVE_COUNTS)
  hpx_add_config_define(HPX_THREAD_MAINTAIN_CUMULATIVE_COUNTS)
endif()

hpx_option(HPX_THREAD_MAINTAIN_STEALING_COUNTS BOOL
  "Enable keeping track of counts of thread stealing incidents in the schedulers (default: ON)"
  ON CATEGORY "Thread Manager" ADVANCED)

if(HPX_THREAD_MAINTAIN_STEALING_COUNTS)
  hpx_add_config_define(HPX_THREAD_MAINTAIN_STEALING_COUNTS)
endif()

hpx_option(HPX_THREAD_MAINTAIN_LOCAL_STORAGE BOOL
  "Enable thread local storage for all HPX threads (default: ON)"
  ON CATEGORY "Thread Manager" ADVANCED)

if(HPX_THREAD_MAINTAIN_LOCAL_STORAGE)
  hpx_add_config_define(HPX_THREAD_MAINTAIN_LOCAL_STORAGE)
endif()

hpx_option(HPX_SWAP_CONTEXT_EMULATION BOOL "Emulate SwapContext API for coroutines (default: OFF)"
  OFF CATEGORY "Thread Manager" ADVANCED)

################################################################################
# Scheduler configuration
################################################################################
hpx_option(HPX_THREAD_SCHEDULERS STRING
  "Which thread schedulers are build. Options are: all, abp, local, static-priority, hierarchy, and periodic-priority. For multiple enabled schedulers, separate with a semicolon (default: all)"
  "all"
  CATEGORY "Thread Manager" ADVANCED)

string(TOUPPER ${HPX_THREAD_SCHEDULERS} HPX_THREAD_SCHEDULERS_UC)
foreach(_scheduler ${HPX_THREAD_SCHEDULERS_UC})
  if(_scheduler STREQUAL "ALL")
    set(_all On)
    set(HPX_ALL_SCHEDULERS ON CACHE INTERNAL "")
  endif()
  if(_scheduler STREQUAL "ABP" OR _all)
    hpx_add_config_define(HPX_ABP_SCHEDULER)
    set(HPX_LOCAL_SCHEDULER ON CACHE INTERNAL "")
  endif()
  if(_scheduler STREQUAL "LOCAL" OR _all)
    hpx_add_config_define(HPX_LOCAL_SCHEDULER)
    set(HPX_LOCAL_SCHEDULER ON CACHE INTERNAL "")
  endif()
  if(_scheduler STREQUAL "STATIC_PRIORITY" OR _all)
    hpx_add_config_define(HPX_STATIC_PRIORITY_SCHEDULER)
    set(HPX_STATIC_PRIORITY_SCHEDULER ON CACHE INTERNAL "")
  endif()
  if(_scheduler STREQUAL "HIERARCHY" OR _all)
    hpx_add_config_define(HPX_HIERARCHY_SCHEDULER)
    set(HPX_HIERARCHY_SCHEDULER ON CACHE INTERNAL "")
  endif()
  if(_scheduler STREQUAL "PERIODIC_PRIORITY" OR _all)
    hpx_add_config_define(HPX_PERIODIC_PRIORITY_SCHEDULER)
    set(HPX_PERIODIC_PRIORITY_SCHEDULER ON CACHE INTERNAL "")
  endif()
  unset(_all)
endforeach()

## AGAS related build options
hpx_option(HPX_AGAS_DUMP_REFCNT_ENTRIES BOOL
  "Enable dumps of the AGAS refcnt tables to logs (default: OFF)"
  OFF CATEGORY "AGAS" ADVANCED)
if(HPX_AGAS_DUMP_REFCNT_ENTRIES)
  hpx_add_config_define(HPX_AGAS_DUMP_REFCNT_ENTRIES)
endif()

## Parcelport related build options
hpx_option(HPX_PARCELPORT_IBVERBS BOOL "Enable the ibverbs based parcelport. This is currently an experimental feature" OFF CATEGORY "Parcelport" ADVANCED)
hpx_option(HPX_PARCELPORT_IPC BOOL "Enable the IPC (inter process communication) based parcelport. This is currently an experimental feature" OFF CATEGORY "Parcelport" ADVANCED)
hpx_option(HPX_PARCELPORT_MPI BOOL "Enable the MPI based parcelport." OFF CATEGORY "Parcelport")
hpx_option(HPX_PARCELPORT_TCP BOOL "Enable the TCP based parcelport." ON CATEGORY "Parcelport")

## ibverbs parcelport settings
hpx_option(HPX_PARCELPORT_IBVERBS_IFNAME STRING "The interface name of the ibverbs capable network adapter (default: ib0)" "ib0" CATEGORY "Parcelport" ADVANCED)
hpx_option(HPX_PARCELPORT_IBVERBS_MESSAGE_PAYLOAD STRING "Size of the message payload not sent with RDMA (default: 512 byte)" "512" CATEGORY "Parcelport" ADVANCED)
hpx_option(HPX_PARCELPORT_IBVERBS_MEMORY_CHUNK_SIZE STRING "Number of bytes a chunk in the memory pool can hold (default: 64MB)" "67108864" CATEGORY "Parcelport" ADVANCED)
hpx_option(HPX_PARCELPORT_IBVERBS_MAX_MEMORY_CHUNKS STRING "Maximum number of chunks that can be allocated (default: 100)" "100" CATEGORY "Parcelport" ADVANCED)

## mpi parcelport settings
hpx_option(HPX_PARCELPORT_MPI_ENV STRING
  "List of environment variables checked to detect MPI (default: PMI_RANK;OMPI_COMM_WORLD_SIZE)."
  "PMI_RANK;OMPI_COMM_WORLD_SIZE" CATEGORY "Parcelport" ADVANCED)

## Profiling related build options
hpx_option(HPX_WITH_APEX BOOL "Enable APEX instrumentation support." OFF CATEGORY "Profiling")
hpx_option(HPX_WITH_PAPI BOOL "Enable the PAPI based performance counter." OFF CATEGORY "Profiling")
hpx_option(HPX_WITH_TAU BOOL "Enable TAU profiling support." OFF CATEGORY "Profiling")
hpx_option(HPX_WITH_GOOGLE_PERFTOOLS BOOL "Enable Google Perftools instrumentation support." OFF CATEGORY "Profiling")
hpx_option(HPX_WITH_ITTNOTIFY BOOL "Enable Amplifier (ITT) instrumentation support." OFF CATEGORY "Profiling")

## Debugging related build options
hpx_option(HPX_WITH_VALGRIND BOOL "Enable Valgrind instrumentation support." OFF CATEGORY "Debugging")

hpx_option(HPX_VERIFY_LOCKS BOOL
  "Enable lock verification code (default: OFF, implicitly enabled in debug builds)"
  OFF
  CATEGORY "Debugging" ADVANCED)
hpx_option(HPX_VERIFY_LOCKS_GLOBALLY BOOL
  "Enable global lock verification code (default: OFF, implicitly enabled in debug builds)"
  OFF
  CATEGORY "Debugging" ADVANCED)
hpx_option(HPX_VERIFY_LOCKS_BACKTRACE BOOL
  "Enable thred stack back trace being captured on lock registration (to be used in combination with HPX_VERIFY_LOCKS=ON, default: OFF)"
  OFF
  CATEGORY "Debugging" ADVANCED)
hpx_option(HPX_THREAD_DEBUG_INFO BOOL
  "Enable thread debugging information (default: OFF, implicitly enabled in debug builds)"
  OFF
  CATEGORY "Debugging" ADVANCED)
hpx_option(HPX_THREAD_GUARD_PAGE BOOL
  "Enable thread guard page (default: ON)"
  ON
  CATEGORY "Debugging" ADVANCED)

if(HPX_VERIFY_LOCKS)
  hpx_add_config_define(HPX_HAVE_VERIFY_LOCKS)
  if(HPX_VERIFY_LOCKS_BACKTRACE)
    hpx_add_config_define(HPX_HAVE_VERIFY_LOCKS_BACKTRACE)
  endif()
endif()
if(HPX_VERIFY_LOCKS_GLOBALLY)
  hpx_add_config_define(HPX_HAVE_VERIFY_LOCKS_GLOBALLY)
endif()

# Additional debug support
if(NOT MSVC AND HPX_THREAD_GUARD_PAGE)
  hpx_add_config_define(HPX_THREAD_GUARD_PAGE)
endif()

if(NOT MSVC AND HPX_THREAD_STACK_MMAP)
  hpx_add_config_define(HPX_USE_MMAP)
endif()

if(HPX_THREAD_MANAGER_IDLE_BACKOFF)
  hpx_add_config_define(HPX_THREAD_BACKOFF_ON_IDLE)
endif()

if(HPX_THREAD_DEBUG_INFO)
  hpx_add_config_define(HPX_THREAD_MAINTAIN_PARENT_REFERENCE)
  hpx_add_config_define(HPX_THREAD_MAINTAIN_PHASE_INFORMATION)
  hpx_add_config_define(HPX_THREAD_MAINTAIN_DESCRIPTION)
  hpx_add_config_define(HPX_THREAD_MAINTAIN_DEADLOCK_DETECTION)
endif()

# Options for our plugins
hpx_option(HPX_WITH_COMPRESSION_BZIP2 BOOL "Enable bzip2 compression for parcel data (default: OFF)." OFF ADVANCED)
hpx_option(HPX_WITH_COMPRESSION_SNAPPY BOOL "Enable snappy compression for parcel data (default: OFF)." OFF ADVANCED)
hpx_option(HPX_WITH_COMPRESSION_ZLIB BOOL "Enable zlib compression for parcel data (default: OFF)." OFF ADVANCED)

################################################################################

################################################################################
# Set basic search paths for HPX
################################################################################
include_directories("${hpx_SOURCE_DIR}" "${CMAKE_BINARY_DIR}")
link_directories(${CMAKE_BINARY_DIR}/lib)

################################################################################

##############################################################################
# Find Our dependencies:
#   These are all dependencies needed to build the core library. Dependencies
#   that are only needed by plugins, examples or tests should be found
#   seperately in the appropriate subdirectory.
# When a package is found, the necessary include paths are set, and the libraries
# are added to the HPX_LIBRARIES variables

# Setting up our required Boost libraries. This will find all required boost
# libraries and add possibly needed boost headers shipped with the hpx source
include(HPX_SetupBoost)

# Find all allocators which are currently supported.
include(HPX_SetupAllocator)

if(HPX_WITH_HWLOC)
  find_package(Hwloc)
  if(NOT HWLOC_FOUND)
    hpx_error("Hwloc could not be found and HPX_WITH_HWLOC=ON, please specify HWLOC_ROOT to point to the correct location or set HPX_WITH_HWLOC to OFF")
  endif()
  hpx_libraries(${HWLOC_LIBRARIES})
  include_directories(${HWLOC_INCLUDE_DIR})
  hpx_add_config_define(HPX_HAVE_HWLOC)
endif()

################################################################################
# Decide whether to use the ibverbs based parcelport
################################################################################
if(HPX_PARCELPORT_IBVERBS)
  find_package(Ibverbs)
  if(NOT IBVERBS_FOUND)
    hpx_error("The ibverbs libraries could not be found and HPX_PARCELPORT_IBVERBS=ON, please specify IBVERBS_ROOT to point to the correct location or set HPX_PARCELPORT_IBVERBS to OFF")
  endif()
  hpx_libraries(${IBVERBS_LIBRARIES})
  include_directories(${IBVERBS_INCLUDE_DIR})

  find_package(Rdmacm)
  if(NOT RDMACM_FOUND)
    hpx_error("The ibverbs libraries could not be found and HPX_PARCELPORT_IBVERBS=ON, please specify RDMACM_ROOT to point to the correct location or set HPX_PARCELPORT_IBVERBS to OFF")
  endif()
  hpx_libraries(${RDMACM_LIBRARIES})
  include_directories(${RDMACM_INCLUDE_DIR})
  hpx_add_config_define(HPX_HAVE_PARCELPORT_IBVERBS)
  hpx_add_config_define(HPX_PARCELPORT_IBVERBS_IFNAME "\"${HPX_PARCELPORT_IBVERBS_IFNAME}\"")
  hpx_add_config_define(HPX_PARCELPORT_IBVERBS_MESSAGE_PAYLOAD "${HPX_PARCELPORT_IBVERBS_MESSAGE_PAYLOAD}")
  hpx_add_config_define(HPX_PARCELPORT_IBVERBS_MEMORY_CHUNK_SIZE "${HPX_PARCELPORT_IBVERBS_MEMORY_CHUNK_SIZE}")
  hpx_add_config_define(HPX_PARCELPORT_IBVERBS_MAX_MEMORY_CHUNKS "${HPX_PARCELPORT_IBVERBS_MAX_MEMORY_CHUNKS}")
endif()

################################################################################
# Decide whether to use shared memory based parcelport (starting with
# Boost V1.52)
################################################################################
if(HPX_PARCELPORT_IPC)
  if(Boost_VERSION GREATER 105100)
    hpx_add_config_define(HPX_HAVE_PARCELPORT_IPC)
  endif()
endif()

################################################################################
# Decide whether to use the MPI based parcelport
################################################################################
if(HPX_PARCELPORT_MPI)
  find_package(MPI)
  if(NOT MPI_CXX_FOUND)
    hpx_error("MPI could not be found and HPX_PARCELPORT_MPI=On, please specify MPI_CXX_COMPILER to point to a working MPI C++ compiler for your platform")
  endif()
  hpx_add_config_define(HPX_HAVE_PARCELPORT_MPI)
  if(MPI_CXX_COMPILE_FLAGS)
    hpx_add_compile_flag(${MPI_CXX_COMPILE_FLAGS})
  endif()
  if(MPI_CXX_LINK_FLAGS)
    #    hpx_add_link_flag_if_available(${MPI_CXX_LINK_FLAGS})
  endif()
  if(MPI_CXX_INCLUDE_PATH)
    include_directories(${MPI_CXX_INCLUDE_PATH})
  endif()
  if(MPI_CXX_LIBRARIES)
    hpx_libraries(${MPI_CXX_LIBRARIES})
  endif()
  if(MPI_LIBRARY)
    hpx_libraries(${MPI_LIBRARY})
  endif()
  if(MPI_EXTRA_LIBRARY)
    hpx_libraries(${MPI_LIBRARY})
  endif()
  # This list is to detect whether we run inside an mpi environment.
  # If one of those environment variables is set, the MPI parcelport
  # is enabled by default.
  # PMI_RANK: Intel MPI and MVAPICH2
  # OMPI_COMM_WORLD_SIZE: OpenMPI starting at version 1.3
  if(HPX_PARCELPORT_MPI_ENV)
    string(REPLACE ";" "," hpx_parcelport_mpi_env_ "${HPX_PARCELPORT_MPI_ENV}")
    hpx_add_config_define(HPX_PARCELPORT_MPI_ENV "\"${hpx_parcelport_mpi_env_}\"")
  endif()
endif()

################################################################################
# Decide whether to use the TCP/IP based parcelport
################################################################################
if(HPX_PARCELPORT_TCP)
  hpx_add_config_define(HPX_HAVE_PARCELPORT_TCP)
endif()

################################################################################
# Enable integration with Intel Amplifier and Inspector tools
################################################################################
if(WITH_AMPLIFIER)
  find_package(Amplifier)
  if(NOT AMPLIFIER_FOUND)
    hpx_error("Intel Amplifier could not be found and WITH_AMPLIFIER=On, please specify AMPLIFIER_ROOT to point to the root of your Amplifier installation")
  endif()
  hpx_libraries(${AMPLIFIER_LIBRARIES})
  include_directories(${AMPLIFIER_INCLUDE_DIR})
  hpx_add_config_define(HPX_HAVE_ITTNOTIFY)
endif()

if(HPX_WITH_TAU)
  find_package(TAU)
  if(NOT TAU_FOUND)
    hpx_error("TAU could not be found and HPX_WITH_TAU=On, please specify TAU_ROOT to point to the root of your TAU installation")
  endif()
  hpx_libraries(${TAU_LIBRARIES})
  include_directories(${TAU_INCLUDE_DIR})
endif()

################################################################################
# Enable integration with Apex event counters
################################################################################
if(HPX_WITH_APEX)
  find_package(APEX)
  if(NOT APEX_FOUND)
    hpx_error("Apex could not be found and HPX_WITH_APEX=On, please specify APEX_ROOT to point to the root of your Apex installation")
  endif()
  hpx_libraries(${APEX_LIBRARIES})
  include_directories(${APEX_INCLUDE_DIR})
  if(AMPLIFIER_FOUND)
    hpx_error("AMPLIFIER_FOUND has been set. Please disable the use of the Intel Amplifier (WITH_AMPLIFIER=Off) in order to use Apex")
  endif()
  hpx_add_config_define(HPX_HAVE_ITTNOTIFY)
endif()

if(HPX_WITH_GOOGLE_PERFTOOLS)
  find_package(GooglePerftools)
  if(NOT GOOGLE_PERFTOOLS_FOUND)
    hpx_error("Google Perftools could not be found and HPX_WITH_GOOGLE_PERFTOOLS=On, please specify GOOGLE_PERFTOOLS to point to the root of your Google Perftools installation")
  endif()
  hpx_libraries(${GOOGLE_PERFTOOLS_LIBRARIES})
  include_directories(${GOOGLE_PERFTOOLS_INCLUDE_DIR})
endif()

if(HPX_WITH_VALGRIND)
  find_package(Valgrind)
  if(NOT VALGRIND_FOUND)
    hpx_error("Valgrind could not be found and HPX_WITH_VALGRIND=On, please specify VALGRIND_ROOT to point to the root of your Valgrind installation")
  endif()
  include_directories(${VALGRIND_INCLUDE_DIR})
  hpx_add_config_define(HPX_HAVE_VALGRIND)
endif()

################################################################################
# Security, libsodium: P(ortable|ackageable) NaCl
################################################################################
if(HPX_WITH_SECURITY)
  find_package(Sodium)
  if(NOT SODIUM_FOUND)
    hpx_error("Sodium could not be found and WITH_SODIUM=On, please specify Sodium_ROOT to point to the root of your Sodium installation")
  endif()
  hpx_add_config_define(HPX_HAVE_SODIUM)

  include_directories(${SODIUM_INCLUDE_DIR})

  if(MSVC)
    hpx_add_config_define(SODIUM_STATIC)
  endif()
  hpx_libraries(${SODIUM_LIBRARIES})

  hpx_add_config_define(HPX_HAVE_SECURITY)
endif()
################################################################################

##############################################################################
# Check for compiler compatibility
#

# Check if the selected compiler versions are supposed to work with our codebase
if(CMAKE_COMPILER_IS_GNUCXX AND HPX_GCC_VERSION_CHECK)
  if(CMAKE_CXX_COMPILER_VERSION VERSION_LESS 4.4.4)
    hpx_error("GCC 4.4.5 or higher is required. Specify HPX_GCC_VERSION_CHECK=OFF to ignore this error.")
  endif()
endif()

if(MSVC)
  if(NOT (MSVC11 OR MSVC12 OR MSVC13))
    hpx_error("MSVC x64 2012 or higher is required.")
  elseif(NOT CMAKE_CL_64)
    hpx_warn("MSVC (32Bit) will compile but will fail running larger applications because of limitations in the Windows OS.")
  endif()
endif()

# Setup platform specific compiler options and check for compatible compilers
if(HPX_PLATFORM_UC STREQUAL "NATIVE")
  hpx_info("Compiling with the native toolset")
elseif(HPX_PLATFORM_UC STREQUAL "ANDROID")
  hpx_info("Compiling for Android devices")
elseif(HPX_PLATFORM_UC STREQUAL "XEONPHI")
  hpx_info("Compiling for Intel Xeon Phi devices")
  if(NOT ("${CMAKE_CXX_COMPILER_ID}" STREQUAL "Intel"))
    hpx_error("HPX on the MIC can only be compiled with the Intel compiler.")
  endif()
elseif(HPX_PLATFORM_UC STREQUAL "BLUEGENEQ")
  if(NOT CMAKE_CXX_COMPILER_ID STREQUAL "Clang")
    hpx_error("HPX on the BG/Q can only be compiled with bgclang")
  endif()
  hpx_info("Compiling for BlueGene/Q")
endif()

################################################################################

################################################################################
# Add necessary compiler flags. Flags added here include flags to disable/enable
# certain warnings, enabling C++11 mode and disabling asserts. Setting of
# optimization flags is not handled here and is left to the responsibility of
# the user to avoid conflicts in the resulting binaries

hpx_add_compile_flag(-D_DEBUG
  CONFIGURATIONS Debug LANGUAGES CXX C Fortran)
hpx_add_compile_flag(-DDEBUG
  CONFIGURATIONS Debug LANGUAGES CXX C Fortran)
hpx_add_compile_flag(-DHPX_DISABLE_ASSERTS
  CONFIGURATIONS Release RelWithDebInfo MinSizeRelease LANGUAGES CXX C Fortran)
hpx_add_compile_flag(-DBOOST_DISABLE_ASSERTS
  CONFIGURATIONS Release RelWithDebInfo MinSizeRelease LANGUAGES CXX C Fortran)

# Make sure we compile in C++11 mode (MSVC uses it automatically)
if(NOT MSVC)
  #set(_cxx11_support FALSE)
  # Try -std=c++11 first
  check_cxx_compiler_flag(-std=c++11 HPX_WITH_CXX11)
  # ... If it failed try -std=c++0x
  if(NOT HPX_WITH_CXX11)
    check_cxx_compiler_flag(-std=c++0x HPX_WITH_CXX0X)
    if(HPX_WITH_CXX0X)
      set(CXX11_FLAG -std=c++0x)
      set(HPX_WITH_CXX11 TRUE)
    endif()
  else()
    set(CXX11_FLAG -std=c++11)
  endif()
  if(NOT HPX_WITH_CXX11)
    hpx_error("Unable to compile HPX without C++11 support in your compiler. HPX needs at the very least rvalue references with proper move semantics")
  endif()
  hpx_add_compile_flag(${CXX11_FLAG})

  ##############################################################################
  # Macro definitions for system headers
  ##############################################################################
  add_definitions(-D_GNU_SOURCE)
  if(APPLE)
    hpx_add_config_define(BOOST_HAS_INT128)
  endif()

  ##############################################################################
  # System libraries
  ##############################################################################
  if(NOT ${CMAKE_SYSTEM_NAME} MATCHES "FreeBSD")
    hpx_libraries(dl)
  endif()

  if(NOT APPLE AND NOT ("${HPX_PLATFORM_UC}" STREQUAL "ANDROID"))
    hpx_libraries(rt)
  endif()

  if("${HPX_PLATFORM_UC}" STREQUAL "ANDROID")
    hpx_libraries(log)
  endif()

  if(APPLE)
    hpx_add_compile_flag_if_available(-ftemplate-depth=256 LANGUAGES CXX)
  endif()
endif()

if(MSVC)
  enable_language(ASM_MASM)
  hpx_add_compile_flag(-Ox
    CONFIGURATIONS Release LANGUAGES CXX C)
  hpx_add_compile_flag(-RTC1
    CONFIGURATIONS Debug LANGUAGES CXX C)

  # VS2012 and above has a special flag for improving the debug experience by
  # adding more symbol information to the build
  hpx_add_compile_flag(-ZI
    CONFIGURATIONS RelWithDebInfo)

  # VS2013 and above know how to do link time constant data segment folding
  # VS2013 update 2 and above know how to remove debug information for
  #     non-referenced functions and data (-Zc:inline)
<<<<<<< HEAD
  # VS2013 update 3 and above know how to generate better debug symbols for
  #     optimized builds (-Z0)
  if(MSVC12 OR MSVC13)
    hpx_add_compile_flag(-Zc:inline)
    hpx_add_compile_flag(-Gw
      CONFIGURATIONS Release RelWithDebInfo MinSizeRelease)
=======
  # VS2013 update 3 and above know how to generate richer debugging information
  # for optimized code
  if(MSVC12 OR MSVC13)
    set(CMAKE_CXX_FLAGS_DEBUG "${CMAKE_CXX_FLAGS_DEBUG} -Zc:inline")
    set(CMAKE_CXX_FLAGS_RELWITHDEBINFO "${CMAKE_CXX_FLAGS_RELWITHDEBINFO} -Gw -Zc:inline -Zo")
    set(CMAKE_CXX_FLAGS_RELEASE "${CMAKE_CXX_FLAGS_RELEASE} -Gw -Zc:inline")
    set(CMAKE_CXX_FLAGS_MINSIZEREL "${CMAKE_CXX_FLAGS_MINSIZEREL} -Gw -Zc:inline")
>>>>>>> 8e5cc974
  endif()
  # Exceptions
  hpx_add_compile_flag(-EHsc)
  # Runtime type information
  hpx_add_compile_flag(-GR)
  # Multiprocessor build
  hpx_add_compile_flag(-MP)
  # Increase the maximum size of object file sections
  hpx_add_compile_flag(-bigobj)

  hpx_libraries(psapi shlwapi)

  ##############################################################################
  # Macro definitions for system headers
  ##############################################################################
  add_definitions(-D_WINDOWS)
  add_definitions(-D_WIN32)
  hpx_add_config_define(_WIN32_WINNT 0x0601)
  hpx_add_config_define(_SCL_SECURE_NO_WARNINGS)
  hpx_add_config_define(_CRT_SECURE_NO_WARNINGS)
  hpx_add_config_define(_SCL_SECURE_NO_DEPRECATE)
  hpx_add_config_define(_CRT_SECURE_NO_DEPRECATE)
  hpx_add_config_define(_CRT_NONSTDC_NO_WARNINGS)
  hpx_add_config_define(_WINSOCK_DEPRECATED_NO_WARNINGS)

  ##############################################################################
  # Boost
  ##############################################################################

  hpx_add_config_define(BOOST_USE_WINDOWS_H)
  hpx_add_config_define(BOOST_SERIALIZATION_DYN_LINK)
  if(NOT HPX_USE_GENERIC_COROUTINE_CONTEXT)
    hpx_add_config_define(HPX_HAVE_FIBER_BASED_COROUTINES)
  endif()
  hpx_add_config_define(PSAPI_VERSION 1)

endif()

# Configure Warnings
if(HPX_COMPILER_WARNINGS)
  if(MSVC) # Adding special warning settings for the MSVC compiler ...
    hpx_add_compile_flag(-W3 LANGUAGES C CXX)
    # According to the ifort Windows manual, W3 isn't supported
    hpx_add_compile_flag(-W1 LANGUAGES Fortran)
    # Boost.Lockfree triggers 'warning C4307: '+' : integral constant overflow'
    # which is benign
    hpx_add_compile_flag(-wd4307)

    #MSVC2012/2013 are overeager to report 'qualifier applied to function type has no meaning; ignored'
    hpx_add_compile_flag(-wd4180)

    # OpenMPI triggers a lot of forcing value to bool 'true' or 'false' (performance warning)
    if(MPI_FOUND)
      hpx_add_compile_flag(-wd4800)
    endif()
  else() # Trial and error approach for any other compiler ...
    hpx_add_compile_flag_if_available(-Wall LANGUAGES CXX C Fortran)
    hpx_add_compile_flag_if_available(-Wextra LANGUAGES CXX C Fortran)
    # This is a new warning popping up from the boost headers with no particular meaning
    hpx_add_compile_flag_if_available(-Wno-unused-local-typedefs LANGUAGES CXX C Fortran)
    hpx_add_compile_flag_if_available(-Wno-strict-aliasing LANGUAGES CXX C Fortran)
    hpx_add_compile_flag_if_available(-Wno-sign-promo LANGUAGES CXX)
    hpx_add_compile_flag_if_available(-Wno-attributes LANGUAGES CXX)
    hpx_add_compile_flag_if_available(-Wno-cast-align LANGUAGES CXX)

    # We never want trampolines
    hpx_add_compile_flag_if_available(-Wt)

    # These are usually benign and can't be suppressed because of
    # interface requirements
    hpx_add_compile_flag_if_available(-Wno-unused-parameter)

    # There are ignored qualifiers in Boost, so we have to ignore them
    hpx_add_compile_flag_if_available(-Wno-ignored-qualifiers)

    # Be extra strict about format checks
    # Boost.Logging is built on fprintf, sadly
    hpx_add_compile_flag_if_available(-Wformat=2)
    hpx_add_compile_flag_if_available(-Wno-format-nonliteral)

    # Self initialization is dangerous
    hpx_add_compile_flag_if_available(-Winit-self)

    # For portability
    hpx_add_compile_flag_if_available(-Wdouble-promotion)

    # Warn about casting that violates qualifiers or alignment
    hpx_add_compile_flag_if_available(-Wcast-qual)
    if(NOT "${CMAKE_CXX_COMPILER_ID}" STREQUAL "Clang")
      # Clang is overeager in reporting cast alignment problems in Boost
      hpx_add_compile_flag_if_available(-Wcast-align)
    endif()

    hpx_add_compile_flag_if_available(-Werror=trampolines)
    hpx_add_compile_flag_if_available(-Werror=parentheses)
    hpx_add_compile_flag_if_available(-Werror=reorder)
    hpx_add_compile_flag_if_available(-Werror=return-type)
    hpx_add_compile_flag_if_available(-Werror=sequence-point)

    if(CMAKE_COMPILER_IS_GNUCXX AND CMAKE_CXX_COMPILER_VERSION VERSION_LESS 4.7)
      # Uninitialized variables are bad, earlier compilers issue spurious
      # warnings
      hpx_add_compile_flag_if_available(-Werror=uninitialized)
    endif()

    hpx_add_compile_flag_if_available(-Werror=missing-field-initializers)
    hpx_add_compile_flag_if_available(-Werror=format)
    hpx_add_compile_flag_if_available(-Werror=missing-braces)
    hpx_add_compile_flag_if_available(-Werror=sign-compare)
  endif()
endif()

# Diagnostics
if(MSVC)
  # Display full paths in diagnostics
  hpx_add_compile_flag(-FC LANGUAGES C CXX)
else()
  # Show the flags that toggle each warning
  hpx_add_compile_flag_if_available(-fdiagnostics-show-option LANGUAGES CXX C Fortran)

  # VLAs are a GNU extensions that we forbid as they are not supported on MSVC
  hpx_add_compile_flag_if_available(-Werror=vla)
  # No return statement in a non-void function can lead to garbage return values
  # in GCC.
  hpx_add_compile_flag_if_available(-Werror=return-type LANGUAGES CXX C)

  # We get false positives all over the place with this. Also, detection for
  # this flag fails with GCC 4.4 and 4.5.
  if(CMAKE_COMPILER_IS_GNUCXX AND CMAKE_CXX_COMPILER_VERSION VERSION_GREATER 4.5)
    hpx_add_compile_flag_if_available(-Wno-unused-but-set-parameter LANGUAGES CXX C)
    hpx_add_compile_flag_if_available(-Wno-unused-but-set-variable LANGUAGES CXX C)
    # Uninitialized variables are bad, earlier compilers issue spurious warnings
    hpx_add_compile_flag_if_available(-Werror=uninitialized LANGUAGES CXX C)
  endif()

  # Silence warning about __sync_fetch_and_nand changing semantics
  hpx_add_compile_flag_if_available(-Wno-sync-nand LANGUAGES CXX C)

  # Silence warnings about deleting polymorphic objects with non-virtual dtors.
  # These come from within Boost. Detection for this flag fails with GCC 4.4,
  # 4.5 and 4.6.
  if(CMAKE_COMPILER_IS_GNUCXX AND CMAKE_CXX_COMPILER_VERSION VERSION_GREATER 4.6)
    hpx_add_compile_flag_if_available(-Wno-delete-non-virtual-dtor LANGUAGES CXX C)
  endif()

  # Check if our libraries have unresolved symbols
  if(NOT APPLE)
    hpx_add_link_flag_if_available(-Wl,-z,defs)
  endif()

  if("${HPX_PLATFORM_UC}" STREQUAL "BLUEGENEQ")
    hpx_add_compile_flag_if_available(-Wno-deprecated-register CXX C)
  endif()

  if(HPX_HIDDEN_VISIBILITY)
    hpx_add_compile_flag_if_available(-fvisibility=hidden LANGUAGES CXX C Fortran)
    hpx_add_link_flag_if_available(-fvisibility=hidden LANGUAGES CXX C Fortran)
    hpx_add_config_define(HPX_ELF_HIDDEN_VISIBILITY)
    hpx_add_config_define(HPX_COROUTINE_GCC_HAVE_VISIBILITY)
    hpx_add_config_define(HPX_PLUGIN_GCC_HAVE_VISIBILITY)
  endif()

  if("${CMAKE_CXX_COMPILER_ID}" STREQUAL "Clang")
    hpx_add_compile_flag_if_available(-Wno-cast-align)
  endif()

  if("${CMAKE_CXX_COMPILER_ID}" STREQUAL "Intel")
    # Disable the following warnings:
    # #1170: invalid redeclaration of nested class
    # #858: type qualifier on return type is meaningless
    # #1098: the qualifier on this friend declaration is ignored
    # #488: template parameter not used in declaring the parameter type
    # #2203: cast discards qualifiers from target type (needed for mvapich2
    # mpi header)
    hpx_add_compile_flag_if_available(-wd1170)
    hpx_add_compile_flag_if_available(-wd858)
    hpx_add_compile_flag_if_available(-wd1098)
    hpx_add_compile_flag_if_available(-wd488)
    hpx_add_compile_flag_if_available(-wd2203)
    hpx_add_compile_flag_if_available(-wd2536)
  endif()

  # rdtsc is an x86 instruction that reads the value of a CPU time stamp
  # counter. rdtscp is an extension to rdtsc. The difference is that rdtscp is
  # a serializing instruction.
  hpx_cpuid("rdtsc" HPX_WITH_RDTSC
    DEFINITIONS HPX_HAVE_RDTSC)
  hpx_cpuid("rdtscp" HPX_WITH_RDTSCP
    DEFINITIONS HPX_HAVE_RDTSCP)

  if(NOT HPX_WITH_RDTSC AND NOT HPX_WITH_RDTSCP)
    hpx_warn("Neither rdtsc nor rdtscp is available; some performance counters may report incorrect results")
  endif()
endif()

##############################################################################

##############################################################################
# Check the availability of certain C++11 language features

hpx_check_for_cxx11_rvalue_references()

if(NOT HPX_WITH_CXX11_RVALUE_REFERENCES)
  hpx_error("HPX needs support for C++11 rvalue references")
endif()

hpx_check_for_cxx11_variadic_templates(
  DEFINITIONS HPX_HAVE_CXX11_VARIADIC_TEMPLATES)

hpx_check_for_cxx11_lambdas(
  DEFINITIONS HPX_HAVE_CXX11_LAMBDAS)

hpx_check_for_cxx11_auto(
  DEFINITIONS HPX_HAVE_CXX11_LAMBDAS)

hpx_check_for_cxx11_decltype(
  DEFINITIONS HPX_HAVE_CXX11_DECLTYPE BOOST_RESULT_OF_USE_DECLTYPE)

hpx_check_for_cxx11_alias_templates(
  DEFINITIONS HPX_HAVE_CXX11_ALIAS_TEMPLATES)

hpx_check_for_cxx11_defaulted_deleted_functions(
  DEFINITIONS HPX_HAVE_CXX11_DEFAULTED_DELETED_FUNCTIONS)

hpx_check_for_cxx11_std_unique_ptr(
  DEFINITIONS HPX_HAVE_CXX11_STD_UNIQUE_PTR
              BOOST_LOCKFREE_HAVE_CXX11_STD_UNIQUE_PTR)

if(NOT HPX_UTIL_TUPLE)
  hpx_check_for_cxx11_std_tuple(DEFINITIONS HPX_HAVE_CXX11_STD_TUPLE)
endif()

if(NOT HPX_UTIL_FUNCTION)
  hpx_check_for_cxx11_std_bind(DEFINITIONS HPX_HAVE_CXX11_STD_FUNCTION)
endif()

hpx_check_for_cxx11_std_initializer_list(
  DEFINITIONS HPX_HAVE_CXX11_STD_INITIALIZER_LIST)

##############################################################################

################################################################################
# Check Build Options based on the found dependencies. We also check for errors
# with incompatible options with the currently selected platform.
#

if(HPX_GENERIC_COROUTINE_CONTEXT)
  # Check if we can use generic coroutine contexts without any problems
  if(NOT Boost_CONTEXT_FOUND)
    hpx_error("The usage of Boost.Context was selected but Boost.Context was not found (Version 1.51 or higher is required).")
  endif()
  if(HPX_PLATFORM_UC STREQUAL "BLUEGENEQ")
    if(Boost_VERSION LESS 105600)
      hpx_error("On BlueGene/Q, Boost.Context can only be used with a Boost >=1.56")
    endif()
  endif()
  hpx_add_config_define(HPX_HAVE_GENERIC_CONTEXT_COROUTINES)
endif()

################################################################################
# Emulation of SwapContext on Windows
################################################################################
if(MSVC)
  if(HPX_SWAP_CONTEXT_EMULATION)
    if(NOT CMAKE_ASM_MASM_COMPILER)
      hpx_error("SwitchToFiber emulation can not be enabled. The masm compiler could not be found. Try setting the ASM_MASM environment variable to the assembler executable (ml.exe/ml64.exe) or disable the emulation by setting HPX_SWAP_CONTEXT_EMULATION to Off")
    else()
      hpx_info("SwitchToFiber emulation is enabled, using compiler: '${CMAKE_ASM_MASM_COMPILER}'")
      hpx_add_link_flag_if_available(/EXPORT:switch_to_fiber)
      hpx_add_config_define(HPX_HAVE_SWAP_CONTEXT_EMULATION)
    endif()
  endif()
endif()

if(HPX_UNIQUE_FUTURE_ALIAS)
  if(NOT HPX_WITH_CXX11_ALIAS_TEMPLATES)
    hpx_error("template aliases are not available for this compiler. Can't create a unique_future<R> alias. Please set HPX_UNIQUE_FUTURE_ALIAS to OFF or use a modern compiler")
  endif()
  hpx_add_config_define(HPX_UNIQUE_FUTURE_ALIAS)
endif()

################################################################################

################################################################################
# HPX_PREFIX
# The prefix is the default search path for HPX plugins
################################################################################
if(${HPX_PLATFORM_UC} STREQUAL "ANDROID")
  set(HPX_PREFIX "lib")
  set(HPX_BUILD_PREFIX "lib")
else()
  set(HPX_PREFIX "${CMAKE_INSTALL_PREFIX}")
  set(HPX_BUILD_PREFIX "${CMAKE_BINARY_DIR}")
endif()


# ################################################################################
# # search path configuration
# ################################################################################

if (NOT DEFINED LIB)
  set(LIB "lib")
endif(NOT DEFINED LIB)

if(HPX_FULL_RPATH)
  list(FIND CMAKE_PLATFORM_IMPLICIT_LINK_DIRECTORIES "${CMAKE_INSTALL_PREFIX}/${LIB}" isSystemDir)
  if(isSystemDir EQUAL -1)
    set(CMAKE_INSTALL_RPATH "${CMAKE_INSTALL_PREFIX}/${LIB}")
  endif()
  set(CMAKE_INSTALL_RPATH_USE_LINK_PATH On)
endif()
###############################################################################

################################################################################
# Git commit detection
################################################################################
include(HPX_GitCommit)
hpx_add_config_define(HPX_GIT_COMMIT "\"${HPX_GIT_COMMIT}\"")


hpx_include(SetOutputPaths)
##############################################################################

################################################################################
# # Configure compression and other plugins
# ###############################################################################
add_hpx_pseudo_target(plugins)
add_subdirectory(plugins)

if(HPX_WITH_COMPRESSION_BZIP2)
  hpx_add_config_define(HPX_HAVE_COMPRESSION_BZIP2)
endif()
if(HPX_WITH_COMPRESSION_SNAPPY)
  hpx_add_config_define(HPX_HAVE_COMPRESSION_SNAPPY)
endif()
if(HPX_WITH_COMPRESSION_ZLIB)
  hpx_add_config_define(HPX_HAVE_COMPRESSION_ZLIB)
endif()

# Parcel coalescing is used by the main HPX library, enable it always
hpx_add_config_define(HPX_HAVE_PARCEL_COALESCING)

################################################################################
# Documentation toolchain (DocBook, BoostBook, QuickBook, xsltproc)
################################################################################
hpx_include(Documentation)

################################################################################
# Creating the partially preprocessed header requires a recent version of Wave
################################################################################
hpx_include(Preprocessing)

# Debug library postfix
set(CMAKE_DEBUG_POSTFIX "d")
set(HPX_DEBUG_POSTFIX "d")

################################################################################
# Target specification
################################################################################
# Recurse into some subdirectories. This does not actually cause another cmake
# executable to run. The same process will walk through the project's entire
# directory structure.


if(HPX_BUILD_TOOLS)
  add_hpx_pseudo_target(tools)
  add_subdirectory(tools)
endif()

add_subdirectory(src)

if(HPX_BUILD_EXAMPLES)
  add_hpx_pseudo_target(examples)
  include_directories(examples)
  add_subdirectory(examples)
endif()

###############################################################################
# Activate plugins
###############################################################################
add_plugin_modules()
###############################################################################

###############################################################################
# Tests
###############################################################################
if(HPX_BUILD_TESTS)
  find_package(PythonInterp)

  if(NOT PYTHONINTERP_FOUND)
    hpx_warn("A python interpreter could not be found. The test suite can not be run automatically.")
  endif()

  add_hpx_pseudo_target(tests)

  enable_testing()
  include(CTest)

  if(NOT MSVC)
    add_custom_command(TARGET tests POST_BUILD
      COMMAND ctest --output-on-failure --timeout 100)
  endif()

  include_directories(tests)
  add_subdirectory(tests)
endif()


if(HPX_BUILD_RUNTIME)
  add_hpx_pseudo_target(runtime)
  add_subdirectory(runtime)
endif()

if(HPX_BUILD_DOCUMENTATION)
  add_subdirectory(docs)
endif()

if(HPX_AUTOMATIC_PREPROCESSING)
  add_subdirectory(preprocess)
endif()

################################################################################
# Configure the header to include all compile definitions
################################################################################
list(SORT HPX_CONFIG_DEFINITIONS)
list(REMOVE_DUPLICATES HPX_CONFIG_DEFINITIONS)

set(hpx_config_defines "\n")
foreach(def ${HPX_CONFIG_DEFINITIONS})
    set(hpx_config_defines "${hpx_config_defines}#define ${def} ${${def}_define}\n")#"
endforeach()

configure_file("${hpx_SOURCE_DIR}/cmake/templates/config_defines.hpp.in"
               "${CMAKE_BINARY_DIR}/hpx/config/defines.hpp"
               @ONLY)

# Configure hpxrun.py
configure_file("${hpx_SOURCE_DIR}/cmake/templates/hpxrun.py.in"
               "${CMAKE_BINARY_DIR}/bin/hpxrun.py"
               @ONLY)

################################################################################
# installation instructions
################################################################################
install( # install all hpx header files
  DIRECTORY hpx/
  DESTINATION include/hpx
  COMPONENT core
  FILES_MATCHING PATTERN "*.hpp"
  PATTERN ".git" EXCLUDE
  PATTERN "CMakeFiles" EXCLUDE
  PATTERN "CTestFiles" EXCLUDE)

# Install all HPX header that have been configured using various
# cmake options
install(
  DIRECTORY "${CMAKE_BINARY_DIR}/hpx/"
  DESTINATION include/hpx
  COMPONENT core
  FILES_MATCHING PATTERN "*.hpp"
  PATTERN ".git" EXCLUDE
  PATTERN "CMakeFiles" EXCLUDE
  PATTERN "CTestFiles" EXCLUDE)

install( # install all hpx header files
  DIRECTORY hpx
  DESTINATION share/hpx-${HPX_VERSION}/docs/html/code
  COMPONENT core
  FILES_MATCHING PATTERN "*.hpp"
  PATTERN ".git" EXCLUDE
  PATTERN "CMakeFiles" EXCLUDE
  PATTERN "CTestFiles" EXCLUDE)

install( # install all hpx source files
  DIRECTORY src
  DESTINATION share/hpx-${HPX_VERSION}/docs/html/code
  COMPONENT core
  PATTERN ".git" EXCLUDE
  PATTERN "CMakeFiles" EXCLUDE
  PATTERN "CTestFiles" EXCLUDE)

install( # install all hpx examples source files
  DIRECTORY examples
  DESTINATION share/hpx-${HPX_VERSION}/docs/html/code
  COMPONENT core
  PATTERN ".git" EXCLUDE
  PATTERN "CMakeFiles" EXCLUDE
  PATTERN "CTestFiles" EXCLUDE)

install( # install all hpx tests source files
  DIRECTORY tests
  DESTINATION share/hpx-${HPX_VERSION}/docs/html/code
  COMPONENT core
  PATTERN ".git" EXCLUDE
  PATTERN "CMakeFiles" EXCLUDE
  PATTERN "CTestFiles" EXCLUDE)

install( # Install all HPX cmake utility files
  DIRECTORY cmake/
  DESTINATION ${LIB}/cmake/hpx
  COMPONENT core
  PATTERN ".cmake.in" EXCLUDE
  PATTERN ".git" EXCLUDE)

install( # Install HPX Python scripts
  DIRECTORY python/scripts/
  DESTINATION bin
  FILE_PERMISSIONS OWNER_READ OWNER_WRITE OWNER_EXECUTE
                   GROUP_READ GROUP_EXECUTE
                   WORLD_READ WORLD_EXECUTE
  COMPONENT core
  FILES_MATCHING PATTERN "*.py"
  PATTERN ".git" EXCLUDE)

#   if(UNIX)
#     file(GLOB scripts "${CMAKE_SOURCE_DIR}/python/scripts/*.py")
#     execute_process(COMMAND "${CMAKE_COMMAND}" -E make_directory
#       "${CMAKE_BINARY_DIR}/python/scripts" )
#     foreach(script ${scripts})
#       get_filename_component(script_name ${script} NAME)
#       get_filename_component(script_name_we ${script} NAME_WE)
#
#       #make copy, so that we have intact symlink in CMAKE_BINARY_DIR
#       execute_process(
#         COMMAND "${CMAKE_COMMAND}" -E copy_if_different "${script}" "${script_name}"
# 	WORKING_DIRECTORY "${CMAKE_BINARY_DIR}/python/scripts")
#
#       execute_process(
#         COMMAND "${CMAKE_COMMAND}" -E create_symlink "${script_name}" "${script_name_we}"
# 	WORKING_DIRECTORY "${CMAKE_BINARY_DIR}/python/scripts")
#
#       install(FILES "${CMAKE_BINARY_DIR}/python/scripts/${script_name_we}" DESTINATION "bin")
#     endforeach()
#   endif()
#
#   install( # Install HPX Python module (TODO: this is a temporary hack)
#     DIRECTORY python/hpx
#     DESTINATION share/hpx-${HPX_VERSION}/python
#     COMPONENT core
#     FILES_MATCHING PATTERN "*.py"
#     PATTERN ".git" EXCLUDE)
#
#   execute_process(COMMAND "${CMAKE_COMMAND}" -E make_directory "${CMAKE_BINARY_DIR}/python" )
#   #make symlink, so that we have intact hpx symlink in CMAKE_BINARY_DIR
#   execute_process(COMMAND "${CMAKE_COMMAND}" -E create_symlink "${CMAKE_SOURCE_DIR}/python/hpx"
#     "hpx-${HPX_VERSION}" WORKING_DIRECTORY "${CMAKE_BINARY_DIR}/python")
#   # create a symlink in share pointing to the latest HPX installation
#   execute_process(COMMAND "${CMAKE_COMMAND}" -E create_symlink "hpx-${HPX_VERSION}" "hpx" WORKING_DIRECTORY "${CMAKE_BINARY_DIR}/python")
#   install(DIRECTORY "${CMAKE_BINARY_DIR}/python/hpx" DESTINATION "share")

install( # Install external dependencies
  DIRECTORY external/cache/boost
            external/endian/boost
  DESTINATION include/hpx/external
  COMPONENT core
  FILES_MATCHING PATTERN "*.hpp"
  PATTERN ".git" EXCLUDE)

if(Boost_VERSION LESS 104900)
  # Install Boost.Serialization patch for older Boost versions only
  install(
    DIRECTORY external/serialization/boost
    DESTINATION include/hpx/external
    COMPONENT core
    FILES_MATCHING PATTERN "*.hpp"
    PATTERN ".git" EXCLUDE)
endif()

if(HPX_PLATFORM_UC STREQUAL "XEONPHI")
  # FIXME: push changes upstream
  install(
    DIRECTORY external/asio/boost
    DESTINATION include/hpx/external
    COMPONENT core
    FILES_MATCHING PATTERN "*.hpp"
    PATTERN ".git" EXCLUDE)
endif()

if(Boost_VERSION LESS 105300)
  if(${BOOST_MINOR_VERSION} LESS 53)
    # Install Boost.Atomic library for older Boost versions only
    install(
      DIRECTORY external/atomic/boost
      DESTINATION include/hpx/external
      COMPONENT core
      FILES_MATCHING PATTERN "*.hpp"
      PATTERN ".git" EXCLUDE)

    # Install Boost.Lockfree library for older Boost versions only
    install(
      DIRECTORY external/lockfree/boost
      DESTINATION include/hpx/external
      COMPONENT core
      FILES_MATCHING PATTERN "*.hpp"
      PATTERN ".git" EXCLUDE)
  endif()
endif()

install(
  FILES "${hpx_SOURCE_DIR}/LICENSE_1_0.txt"
  DESTINATION share/hpx-${HPX_VERSION}
  COMPONENT license)

if(HPX_BUILD_DOCUMENTATION)
  # Install HPX documentation files
  if(MSVC)
    set(doc_dir "${CMAKE_BINARY_DIR}/${CMAKE_BUILD_TYPE}")
  else()
    set(doc_dir "${CMAKE_BINARY_DIR}")
  endif()

  install(
    DIRECTORY "${doc_dir}/share/hpx-${HPX_VERSION}/docs/"
    DESTINATION share/hpx-${HPX_VERSION}/docs
    COMPONENT docs
    OPTIONAL
    FILES_MATCHING PATTERN "*.html"
    PATTERN "*.pdf"
    PATTERN ".git" EXCLUDE
    PATTERN "*code*" EXCLUDE
    PATTERN "*src*" EXCLUDE
    PATTERN "*images*" EXCLUDE)

  install(
    FILES "${hpx_SOURCE_DIR}/docs/index.html"
    DESTINATION share/hpx-${HPX_VERSION}/
    COMPONENT docs)

  install(
    DIRECTORY "${hpx_SOURCE_DIR}/docs/html/src/"
    DESTINATION share/hpx-${HPX_VERSION}/docs/html/src
    COMPONENT docs
    FILES_MATCHING PATTERN "*.css"
    PATTERN ".git" EXCLUDE)

  install(
    DIRECTORY "${hpx_SOURCE_DIR}/docs/html/images/"
    DESTINATION share/hpx-${HPX_VERSION}/docs/html/images
    COMPONENT docs
    FILES_MATCHING PATTERN "*.png"
    PATTERN ".git" EXCLUDE)
endif()

################################################################################
# External build system support (FindHPX.cmake and pkg-config).
################################################################################

include(HPX_GeneratePackage)

# Create a symlink in share pointing to the latest HPX installation
execute_process(COMMAND
  "${CMAKE_COMMAND}" -E create_symlink "hpx-${HPX_VERSION}" "hpx"
  WORKING_DIRECTORY "${output_dir}/share")

message("")
message("HPX will be installed to ${CMAKE_INSTALL_PREFIX}")
message("")<|MERGE_RESOLUTION|>--- conflicted
+++ resolved
@@ -761,22 +761,12 @@
   # VS2013 and above know how to do link time constant data segment folding
   # VS2013 update 2 and above know how to remove debug information for
   #     non-referenced functions and data (-Zc:inline)
-<<<<<<< HEAD
-  # VS2013 update 3 and above know how to generate better debug symbols for
-  #     optimized builds (-Z0)
   if(MSVC12 OR MSVC13)
     hpx_add_compile_flag(-Zc:inline)
     hpx_add_compile_flag(-Gw
       CONFIGURATIONS Release RelWithDebInfo MinSizeRelease)
-=======
-  # VS2013 update 3 and above know how to generate richer debugging information
-  # for optimized code
-  if(MSVC12 OR MSVC13)
-    set(CMAKE_CXX_FLAGS_DEBUG "${CMAKE_CXX_FLAGS_DEBUG} -Zc:inline")
-    set(CMAKE_CXX_FLAGS_RELWITHDEBINFO "${CMAKE_CXX_FLAGS_RELWITHDEBINFO} -Gw -Zc:inline -Zo")
-    set(CMAKE_CXX_FLAGS_RELEASE "${CMAKE_CXX_FLAGS_RELEASE} -Gw -Zc:inline")
-    set(CMAKE_CXX_FLAGS_MINSIZEREL "${CMAKE_CXX_FLAGS_MINSIZEREL} -Gw -Zc:inline")
->>>>>>> 8e5cc974
+    hpx_add_compile_flag(-Zo
+      CONFIGURATIONS RelWithDebInfo)
   endif()
   # Exceptions
   hpx_add_compile_flag(-EHsc)
